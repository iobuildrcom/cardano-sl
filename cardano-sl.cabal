--- conflicted
+++ resolved
@@ -231,15 +231,10 @@
                         -- SSC
                         Pos.Ssc.Util
 
-<<<<<<< HEAD
-=======
-                        Pos.Ssc.GodTossing.Arbitrary
-
                         -- Statistics
                         Pos.Statistics.Ekg
                         Pos.Statistics.Statsd
 
->>>>>>> b3fe5e64
                         -- Txp
                         Pos.Txp.Network
                         Pos.Txp.Network.Arbitrary
