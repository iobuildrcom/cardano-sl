{-# LANGUAGE AllowAmbiguousTypes #-}
{-# LANGUAGE CPP                 #-}

-- | Internal block logic. Mostly needed for use in 'Pos.Lrc' -- using
-- lrc requires to apply and rollback blocks, but applying many blocks
-- requires triggering lrc recalculations.

module Pos.Block.Logic.Internal
       (
         -- * Constraints
         MonadBlockBase
       , MonadBlockVerify
       , MonadBlockApply
       , MonadMempoolNormalization

       , applyBlocksUnsafe
       , normalizeMempool
       , rollbackBlocksUnsafe
       , BypassSecurityCheck(..)

         -- * Garbage
       , toUpdateBlock
       , toTxpBlock
       ) where

import           Universum

import           Control.Lens            (each, _Wrapped)
import qualified Crypto.Random           as Rand
import           Ether.Internal          (HasLens (..))
import           Formatting              (sformat, (%))
import           Mockable                (CurrentTime, Mockable)
import           Serokell.Util.Text      (listJson)

import           Pos.Block.BListener     (MonadBListener)
import           Pos.Block.Core          (Block, GenesisBlock, MainBlock, mbTxPayload,
                                          mbUpdatePayload)
import           Pos.Block.Slog          (BypassSecurityCheck (..), MonadSlogApply,
                                          MonadSlogBase, slogApplyBlocks,
                                          slogRollbackBlocks)
import           Pos.Block.Types         (Blund, Undo (undoTx, undoUS))
import           Pos.Core                (GenesisWStakeholders, HasCoreConstants,
                                          IsGenesisHeader, IsMainHeader, epochIndexL,
                                          gbBody, gbHeader, headerHash)
import           Pos.DB                  (MonadDB, MonadGState, SomeBatchOp (..))
import           Pos.DB.Block            (MonadBlockDB, MonadSscBlockDB)
import           Pos.DB.DB               (sanityCheckDB)
import           Pos.Delegation.Class    (MonadDelegation)
import           Pos.Delegation.Logic    (dlgApplyBlocks, dlgNormalizeOnRollback,
                                          dlgRollbackBlocks)
import           Pos.Exception           (assertionFailed)
import qualified Pos.GState              as GS
import           Pos.KnownPeers          (MonadFormatPeers)
import           Pos.Lrc.Context         (LrcContext)
import           Pos.Reporting           (HasReportingContext, reportingFatal)
import           Pos.Ssc.Class.Helpers   (SscHelpersClass)
import           Pos.Ssc.Class.LocalData (SscLocalDataClass)
import           Pos.Ssc.Class.Storage   (SscGStateClass)
import           Pos.Ssc.Extra           (MonadSscMem, sscApplyBlocks, sscNormalize,
                                          sscRollbackBlocks)
import           Pos.Ssc.Util            (toSscBlock)
import           Pos.Txp.Core            (TxPayload)
import           Pos.Txp.MemState        (MonadTxpMem)
import           Pos.Txp.Settings        (TxpBlock, TxpBlund, TxpGlobalSettings (..))
import           Pos.Update.Context      (UpdateContext)
import           Pos.Update.Core         (UpdateBlock, UpdatePayload)
import           Pos.Update.Logic        (usApplyBlocks, usNormalize, usRollbackBlocks)
import           Pos.Update.Poll         (PollModifier)
import           Pos.Util                (Some (..), spanSafe)
import           Pos.Util.Chrono         (NE, NewestFirst (..), OldestFirst (..))
import           Pos.WorkMode.Class      (TxpExtra_TMP)
#ifdef WITH_EXPLORER
import           Pos.Explorer.Txp        (eTxNormalize)
#else
import           Pos.Txp.Logic           (txNormalize)
#endif

-- | Set of basic constraints used by high-level block processing.
type MonadBlockBase ssc ctx m
     = ( MonadSlogBase ssc ctx m
       -- Needed because SSC state is fully stored in memory.
       , MonadSscMem ssc ctx m
       -- Needed to load blocks (at least delegation does it).
       , MonadBlockDB ssc m
       , MonadSscBlockDB ssc m
       -- Needed by some components.
       , MonadGState m
       -- This constraints define block components' global logic.
       , HasLens LrcContext ctx LrcContext
       , HasLens TxpGlobalSettings ctx TxpGlobalSettings
       , SscGStateClass ssc
       , HasLens GenesisWStakeholders ctx GenesisWStakeholders
       , MonadDelegation ctx m
       -- 'MonadRandom' for crypto.
       , Rand.MonadRandom m
       , MonadReader ctx m
       )

-- | Set of constraints necessary for high-level block verification.
type MonadBlockVerify ssc ctx m = MonadBlockBase ssc ctx m

-- | Set of constraints necessary to apply or rollback blocks at high-level.
-- Also normalize mempool.
type MonadBlockApply ssc ctx m
     = ( MonadBlockBase ssc ctx m
       , MonadSlogApply ssc ctx m
       -- It's obviously needed to write something to DB, for instance.
       , MonadDB m
       -- Needed for iteration over DB.
       , MonadMask m
       -- Needed to embed custom logic.
       , MonadBListener m
       -- Needed for error reporting.
       , HasReportingContext ctx
       , MonadReader ctx m
       , MonadFormatPeers m
       -- Needed for rollback
       , Mockable CurrentTime m
       )

type MonadMempoolNormalization ssc ctx m
    = ( MonadSlogBase ssc ctx m
      , MonadTxpMem TxpExtra_TMP ctx m
      , SscLocalDataClass ssc
      , MonadSscMem ssc ctx m
      , HasLens LrcContext ctx LrcContext
      , HasLens UpdateContext ctx UpdateContext
      , HasLens GenesisWStakeholders ctx GenesisWStakeholders
      -- Needed to load useful information from db
      , MonadBlockDB ssc m
      , MonadSscBlockDB ssc m
      , MonadGState m
      -- Needed for error reporting.
      , HasReportingContext ctx
      , MonadMask m
      , MonadReader ctx m
      , MonadFormatPeers m
<<<<<<< HEAD
      -- 'MonadRandom' for crypto.
      , Rand.MonadRandom m
=======
      , Mockable CurrentTime m
>>>>>>> e836a1c0
      )

-- | Normalize mempool.
normalizeMempool
    :: forall ssc ctx m . (MonadMempoolNormalization ssc ctx m)
    => m ()
normalizeMempool = reportingFatal $ do
    -- We normalize all mempools except the delegation one.
    -- That's because delegation mempool normalization is harder and is done
    -- within block application.
    sscNormalize @ssc
#ifdef WITH_EXPLORER
    eTxNormalize
#else
    txNormalize
#endif
    usNormalize

-- | Applies a definitely valid prefix of blocks. This function is unsafe,
-- use it only if you understand what you're doing. That means you can break
-- system guarantees.
--
-- Invariant: all blocks have the same epoch.
applyBlocksUnsafe
    :: forall ssc ctx m . MonadBlockApply ssc ctx m
    => OldestFirst NE (Blund ssc) -> Maybe PollModifier -> m ()
applyBlocksUnsafe blunds pModifier = reportingFatal $ do
    -- Check that all blunds have the same epoch.
    unless (null nextEpoch) $ assertionFailed $
        sformat ("applyBlocksUnsafe: tried to apply more than we should"%
                 "thisEpoch"%listJson%"\nnextEpoch:"%listJson)
                (map (headerHash . fst) thisEpoch)
                (map (headerHash . fst) nextEpoch)
    -- It's essential to apply genesis block separately, before
    -- applying other blocks.
    -- That's because applying genesis block may change protocol version
    -- which may potentially change protocol rules.
    -- We would like to avoid dependencies between components, so we have
    -- chosen this approach. Related issue is CSL-660.
    -- Also note that genesis block can be only in the head, because all
    -- blocks are from the same epoch.
    case blunds ^. _Wrapped of
        (b@(Left _,_):|[])     -> app' (b:|[])
        (b@(Left _,_):|(x:xs)) -> app' (b:|[]) >> app' (x:|xs)
        _                      -> app blunds
  where
    app x = applyBlocksDbUnsafeDo x pModifier
    app' = app . OldestFirst
    (thisEpoch, nextEpoch) =
        spanSafe ((==) `on` view (_1 . epochIndexL)) $ getOldestFirst blunds

applyBlocksDbUnsafeDo
    :: forall ssc ctx m . MonadBlockApply ssc ctx m
    => OldestFirst NE (Blund ssc) -> Maybe PollModifier -> m ()
applyBlocksDbUnsafeDo blunds pModifier = do
    let blocks = fmap fst blunds
    -- Note: it's important to do 'slogApplyBlocks' first, because it
    -- puts blocks in DB.
    slogBatch <- slogApplyBlocks blunds
    TxpGlobalSettings {..} <- view (lensOf @TxpGlobalSettings)
    usBatch <- SomeBatchOp <$> usApplyBlocks (map toUpdateBlock blocks) pModifier
    delegateBatch <- SomeBatchOp <$> dlgApplyBlocks blunds
    txpBatch <- tgsApplyBlocks $ map toTxpBlund blunds
    sscBatch <- SomeBatchOp <$>
        -- TODO: pass not only 'Nothing'
        sscApplyBlocks (map toSscBlock blocks) Nothing
    GS.writeBatchGState
        [ delegateBatch
        , usBatch
        , txpBatch
        , sscBatch
        , slogBatch
        ]
    sanityCheckDB

-- | Rollback sequence of blocks, head-newest order expected with head being
-- current tip. It's also assumed that lock on block db is taken already.
rollbackBlocksUnsafe
    :: forall ssc ctx m. (MonadBlockApply ssc ctx m)
    => BypassSecurityCheck -- ^ is rollback for more than k blocks allowed?
    -> NewestFirst NE (Blund ssc)
    -> m ()
rollbackBlocksUnsafe bsc toRollback = reportingFatal $ do
    slogRoll <- slogRollbackBlocks bsc toRollback
    dlgRoll <- SomeBatchOp <$> dlgRollbackBlocks toRollback
    usRoll <- SomeBatchOp <$> usRollbackBlocks
                  (toRollback & each._2 %~ undoUS
                              & each._1 %~ toUpdateBlock)
    TxpGlobalSettings {..} <- view (lensOf @TxpGlobalSettings)
    txRoll <- tgsRollbackBlocks $ map toTxpBlund toRollback
    sscBatch <- SomeBatchOp <$> sscRollbackBlocks
        (map (toSscBlock . fst) toRollback)
    GS.writeBatchGState
        [ dlgRoll
        , usRoll
        , txRoll
        , sscBatch
        , slogRoll
        ]
    -- After blocks are rolled back it makes sense to recreate the
    -- delegation mempool.
    -- We don't normalize other mempools, because they are normalized
    -- in 'applyBlocksUnsafe' and we always ensure that some blocks
    -- are applied after rollback.
    dlgNormalizeOnRollback @ssc
    sanityCheckDB

----------------------------------------------------------------------------
-- Garbage
----------------------------------------------------------------------------

-- [CSL-1156] Need something more elegant.
toTxpBlock
    :: forall ssc.
       (HasCoreConstants, SscHelpersClass ssc)
    => Block ssc -> TxpBlock
toTxpBlock = bimap convertGenesis convertMain
  where
    convertGenesis :: GenesisBlock ssc -> Some IsGenesisHeader
    convertGenesis = Some . view gbHeader
    convertMain :: MainBlock ssc -> (Some IsMainHeader, TxPayload)
    convertMain blk = (Some $ blk ^. gbHeader, blk ^. gbBody . mbTxPayload)

-- [CSL-1156] Yes, definitely need something more elegant.
toTxpBlund
    :: forall ssc.
       (HasCoreConstants, SscHelpersClass ssc)
    => Blund ssc -> TxpBlund
toTxpBlund = bimap toTxpBlock undoTx

-- [CSL-1156] Sure, totally need something more elegant
toUpdateBlock
    :: forall ssc.
       (HasCoreConstants, SscHelpersClass ssc)
    => Block ssc -> UpdateBlock
toUpdateBlock = bimap convertGenesis convertMain
  where
    convertGenesis :: GenesisBlock ssc -> Some IsGenesisHeader
    convertGenesis = Some . view gbHeader
    convertMain :: MainBlock ssc -> (Some IsMainHeader, UpdatePayload)
    convertMain blk = (Some $ blk ^. gbHeader, blk ^. gbBody . mbUpdatePayload)<|MERGE_RESOLUTION|>--- conflicted
+++ resolved
@@ -135,12 +135,9 @@
       , MonadMask m
       , MonadReader ctx m
       , MonadFormatPeers m
-<<<<<<< HEAD
       -- 'MonadRandom' for crypto.
       , Rand.MonadRandom m
-=======
       , Mockable CurrentTime m
->>>>>>> e836a1c0
       )
 
 -- | Normalize mempool.
