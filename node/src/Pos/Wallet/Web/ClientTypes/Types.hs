--- conflicted
+++ resolved
@@ -116,7 +116,7 @@
 
 newtype CCoin = CCoin
     { getCCoin :: Text
-    } deriving (Show, Eq, Generic)
+    } deriving (Show, Eq, Generic, Buildable)
 
 -- | Passphrase last update time
 type PassPhraseLU = POSIXTime
@@ -157,16 +157,6 @@
 
 instance Hashable CWAddressMeta
 
-<<<<<<< HEAD
-=======
-newtype CCoin = CCoin
-    { getCCoin :: Text
-    } deriving (Show, Eq, Generic, Buildable)
-
--- | Passphrase last update time
-type PassPhraseLU = POSIXTime
-
->>>>>>> 3328a5a8
 -- | A level of assurance for the wallet "meta type"
 data CWalletAssurance
     = CWAStrict
