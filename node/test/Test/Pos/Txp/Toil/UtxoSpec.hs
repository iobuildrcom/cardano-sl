--- conflicted
+++ resolved
@@ -34,14 +34,9 @@
                                         Tx (..), TxAux (..), TxDistribution (..),
                                         TxIn (..), TxInWitness (..), TxOut (..),
                                         TxOutAux (..), TxSigData (..), TxWitness, Utxo,
-<<<<<<< HEAD
-                                        UtxoTxIn (..), VTxContext (..), applyTxToUtxoPure,
-                                        verifyTxUtxo, verifyTxUtxoPure)
-=======
                                         VTxContext (..), WitnessVerFailure (..),
                                         applyTxToUtxoPure, isTxInUnknown, verifyTxUtxo,
                                         verifyTxUtxoPure)
->>>>>>> f9919c46
 import           Pos.Types             (checkPubKeyAddress, makePubKeyAddress,
                                         makeScriptAddress, mkCoin, sumCoins)
 import           Pos.Util              (SmallGenerator (..), nonrepeating, runGen)
@@ -65,11 +60,7 @@
         prop description_applyTxToUtxoGood applyTxToUtxoGood
     scriptTxSpec
   where
-<<<<<<< HEAD
-    myTx = TxInUtxo $ UtxoTxIn myHash 0
-=======
     myTx = TxInUtxo myHash 0
->>>>>>> f9919c46
     myHash = unsafeHash @Int32 0
     description_findTxInUtxo =
         "correctly finds the TxOut corresponding to (txHash, txIndex) when the key is in\
@@ -239,19 +230,12 @@
         -- Inserted tx outputs
         newUtxosInputs =
             NE.fromList $
-<<<<<<< HEAD
-            (map (TxInUtxo . UtxoTxIn (hash tx)) [0 ..]) `zip` toList txOuts
-        rmvUtxo = foldr M.delete utxoMap inpList
-        insNewUtxo = foldr (uncurry M.insert) rmvUtxo newUtxos
-    in insNewUtxo == newUtxoMap
-=======
             (map (TxInUtxo (hash tx)) [0 ..]) `zip` toList txOuts
         -- Utxo without removed known inputs (we musn't remove unknown inputs)
         rmvUtxo = foldr M.delete initUtxo $ NE.filter (not . isTxInUnknown) inpList
         -- Expected Utxo after applying of the tx
         expectedUtxo = foldr (uncurry M.insert) rmvUtxo newUtxosInputs
     in expectedUtxo == resultUtxo
->>>>>>> f9919c46
 
 ----------------------------------------------------------------------------
 -- Script Txs spec
@@ -422,11 +406,7 @@
     mkUtxo :: TxOut -> (TxIn, TxOut, Utxo)
     mkUtxo outp =
         let txid = unsafeHash ("nonexistent tx" :: Text)
-<<<<<<< HEAD
-        in  (TxInUtxo $ UtxoTxIn txid 0, outp, one ((TxInUtxo $ UtxoTxIn txid 0), (TxOutAux outp [])))
-=======
         in  (TxInUtxo txid 0, outp, one ((TxInUtxo txid 0), (TxOutAux outp [])))
->>>>>>> f9919c46
 
     -- Do not verify versions
     vtxContext = VTxContext False
