{-# LANGUAGE TemplateHaskell      #-}
{-# LANGUAGE TypeFamilies         #-}
{-# LANGUAGE UndecidableInstances #-}

-- | Definitions for class of monads that capture logic of processing
-- delegate certificates (proxy secret keys).

module Pos.Delegation.Holder
       ( DelegationT (..)
       , runDelegationT
       , runDelegationTFromTVar
       ) where

import           Control.Concurrent.STM.TVar (TVar, newTVarIO)
import           Control.Lens                (iso)
import           Control.Monad.Fix           (MonadFix)
import           Control.Monad.Trans.Class   (MonadTrans)
import           Mockable                    (ChannelT, Counter, Distribution, Gauge,
                                              MFunctor', Mockable (liftMockable), Promise,
                                              SharedAtomicT, SharedExclusiveT, ThreadId,
                                              liftMockableWrappedM)
import           Serokell.Util.Lens          (WrappedM (..))
import           System.Wlog                 (CanLog, HasLoggerName)
import           Universum

import           Pos.Context                 (WithNodeContext)
import           Pos.DB.Class                (MonadDB)
import           Pos.DB.Limits               (MonadDBLimits)
import           Pos.Delegation.Class        (DelegationWrap (..), MonadDelegation (..))
import           Pos.Slotting.Class          (MonadSlots, MonadSlotsData)
import           Pos.Ssc.Extra               (MonadSscMem (..))
import           Pos.Txp.Class               (MonadTxpLD (..))
import           Pos.Types.Utxo.Class        (MonadUtxo, MonadUtxoRead)
import           Pos.Util.JsonLog            (MonadJL (..))


type ReaderTCtx = TVar DelegationWrap

-- | Wrapper of @ReaderT (TVar DelegationWrap)@, nothing smart.
newtype DelegationT m a = DelegationT
    { getDelegationT :: ReaderT ReaderTCtx m a
    } deriving (Functor, Applicative, Monad, MonadTrans, MonadFix,
                MonadThrow, MonadSlots, MonadCatch, MonadIO, MonadFail,
                HasLoggerName, WithNodeContext ssc, MonadJL,
<<<<<<< HEAD
                CanLog, MonadMask, MonadSscMem kek,
                MonadUtxoRead, MonadUtxo, MonadTxpLD ssc, MonadDBLimits)
=======
                CanLog, MonadMask, MonadSscMem kek, MonadSlotsData,
                MonadUtxoRead, MonadUtxo, MonadTxpLD ssc)
>>>>>>> 57f73c30

deriving instance MonadDB ssc m => MonadDB ssc (DelegationT m)

instance (Monad m) => MonadDelegation (DelegationT m) where
    askDelegationState = DelegationT ask

instance Monad m => WrappedM (DelegationT m) where
    type UnwrappedM (DelegationT m) = ReaderT ReaderTCtx m
    _WrappedM = iso getDelegationT DelegationT

type instance ThreadId (DelegationT m) = ThreadId m
type instance Promise (DelegationT m) = Promise m
type instance SharedAtomicT (DelegationT m) = SharedAtomicT m
type instance Counter (DelegationT m) = Counter m
type instance Distribution (DelegationT m) = Distribution m
type instance SharedExclusiveT (DelegationT m) = SharedExclusiveT m
type instance Gauge (DelegationT m) = Gauge m
type instance ChannelT (DelegationT m) = ChannelT m

instance ( Mockable d m
         , MFunctor' d (ReaderT ReaderTCtx m) m
         , MFunctor' d (DelegationT m) (ReaderT ReaderTCtx m)
         ) => Mockable d (DelegationT m) where
    liftMockable = liftMockableWrappedM

-- | Executes delegationT transformer creating tvar from given wrap.
runDelegationT :: MonadIO m => DelegationWrap -> DelegationT m a -> m a
runDelegationT wrap action =
    liftIO (newTVarIO wrap) >>= runReaderT (getDelegationT action)

-- | Executes delegation wrap using existing delegation wrap tvar.
runDelegationTFromTVar :: TVar DelegationWrap -> DelegationT m a -> m a
runDelegationTFromTVar var action = runReaderT (getDelegationT action) var<|MERGE_RESOLUTION|>--- conflicted
+++ resolved
@@ -42,13 +42,8 @@
     } deriving (Functor, Applicative, Monad, MonadTrans, MonadFix,
                 MonadThrow, MonadSlots, MonadCatch, MonadIO, MonadFail,
                 HasLoggerName, WithNodeContext ssc, MonadJL,
-<<<<<<< HEAD
-                CanLog, MonadMask, MonadSscMem kek,
+                CanLog, MonadMask, MonadSscMem kek, MonadSlotsData,
                 MonadUtxoRead, MonadUtxo, MonadTxpLD ssc, MonadDBLimits)
-=======
-                CanLog, MonadMask, MonadSscMem kek, MonadSlotsData,
-                MonadUtxoRead, MonadUtxo, MonadTxpLD ssc)
->>>>>>> 57f73c30
 
 deriving instance MonadDB ssc m => MonadDB ssc (DelegationT m)
 
