{-# LANGUAGE CPP             #-}
{-# LANGUAGE TemplateHaskell #-}

{-| Constants used by algorithm. See paper for more details.
    Some constants are parsed at compile-time (see 'Pos.CompileConfig.Type').
    Others are derived from those.
-}

module Pos.Constants
       (
       -- * Constants mentioned in paper
         blkSecurityParam
       , slotSecurityParam
       , epochSlots
       , networkDiameter

       -- * SSC constants
       , sharedSeedLength
       , mpcSendInterval
       , mpcThreshold

       -- * Dev/production mode, system start
       , isDevelopment
       , staticSysStart

       -- * Genesis constants
       , genesisN
       , genesisSlotDuration
       , genesisMaxBlockSize

       -- * Other constants
       , maxLocalTxs
       , maxBlockProxySKs
       , neighborsSendThreshold
       , networkConnectionTimeout
       , blockRetrievalQueueSize
       , defaultPeers
       , sysTimeBroadcastSlots
       , vssMaxTTL
       , vssMinTTL
       , protocolMagic
       , enhancedMessageBroadcast
       , delegationThreshold
       , recoveryHeadersMessage
       , kademliaDumpInterval

       -- * Malicious activity detection constants
       , mdNoBlocksSlotThreshold
       , mdNoCommitmentsEpochThreshold

       -- * Update system constants
       , lastKnownBlockVersion
       , curSoftwareVersion
       , ourAppName
       , appSystemTag
       , updateServers
       , updateProposalThreshold
       , updateVoteThreshold
       , updateImplicitApproval
       , usSoftforkThreshold

       -- * NTP
       , ntpMaxError
       , ntpResponseTimeout
       , ntpPollDelay
       ) where

import           Data.Time.Units            (Microsecond)
import           Language.Haskell.TH.Syntax (lift, runIO)
import           Pos.Util.TimeWarp          (ms, sec)
<<<<<<< HEAD
import           Serokell.Data.Memory.Units (Byte)
=======
import           Serokell.Util              (staticAssert)
>>>>>>> 7e97178a
import           System.Environment         (lookupEnv)
import qualified Text.Parsec                as P
import           Universum                  hiding (lift)
#ifndef DEV_MODE
import           Data.Time.Clock.POSIX      (getPOSIXTime)
import           System.IO.Unsafe           (unsafePerformIO)
#endif

import           Pos.CLI                    (dhtNodeParser)
import           Pos.CompileConfig          (CompileConfig (..), compileConfig)
import           Pos.DHT.Model.Types        (DHTNode)
import           Pos.Types.Timestamp        (Timestamp (..))
import           Pos.Types.Types            (CoinPortion, unsafeCoinPortion)
import           Pos.Types.Version          (ApplicationName, BlockVersion (..),
                                             SoftwareVersion (..), mkApplicationName)
import           Pos.Update.Core            (SystemTag, mkSystemTag)
import           Pos.Util                   ()
import           Pos.Util.TimeWarp          (mcs)

----------------------------------------------------------------------------
-- Main constants mentioned in paper
----------------------------------------------------------------------------

-- | Security parameter which is maximum number of blocks which can be
-- rolled back.
blkSecurityParam :: Integral a => a
blkSecurityParam = fromIntegral . ccK $ compileConfig

-- | Security parameter expressed in number of slots. It uses chain
-- quality property. It's basically 'blkSecurityParam / chain_quality'.
slotSecurityParam :: Integral a => a
slotSecurityParam = 2 * blkSecurityParam

-- | Number of slots inside one epoch.
epochSlots :: Integral a => a
epochSlots = 12 * blkSecurityParam

-- | Estimated time needed to broadcast message from one node to all
-- other nodes. Also see 'Pos.CompileConfig.ccNetworkDiameter'.
networkDiameter :: Microsecond
networkDiameter = sec . ccNetworkDiameter $ compileConfig

----------------------------------------------------------------------------
-- SSC
----------------------------------------------------------------------------

-- | Length of shared seed.
sharedSeedLength :: Integral a => a
sharedSeedLength = 32

-- | Length of interval during which node should send her MPC
-- message. Relevant only for one SSC implementation.
-- Also see 'Pos.CompileConfig.ccMpcSendInterval'.
mpcSendInterval :: Microsecond
mpcSendInterval = sec . fromIntegral . ccMpcSendInterval $ compileConfig

-- | Threshold value for mpc participation.
mpcThreshold :: CoinPortion
mpcThreshold = unsafeCoinPortion $ ccMpcThreshold compileConfig

----------------------------------------------------------------------------
-- Genesis
----------------------------------------------------------------------------

-- | See 'Pos.CompileConfig.ccGenesisN'.
genesisN :: Integral i => i
genesisN = fromIntegral . ccGenesisN $ compileConfig

-- | Length of slot.
genesisSlotDuration :: Microsecond
genesisSlotDuration = sec . ccGenesisSlotDurationSec $ compileConfig

-- | Maximum size of a block (in bytes)
genesisMaxBlockSize :: Byte
genesisMaxBlockSize = ccGenesisMaxBlockSize $ compileConfig

----------------------------------------------------------------------------
-- Other constants
----------------------------------------------------------------------------

-- | Maximum amount of transactions we have in storage
-- (i.e. we can accept without putting them in block).
-- There're next kind of storages in our implementation:
--
-- * temporary storage of transactions
--
-- * utxo map that corresponds to it
--
-- * utxo of blocks in history
--
-- This constant is size of first set.
-- Also see 'Pos.CompileConfig.ccMaxLocalTxs'.
maxLocalTxs :: Integral i => i
maxLocalTxs = fromIntegral . ccMaxLocalTxs $ compileConfig

-- | Maximum number of PSKs allowed in block
maxBlockProxySKs :: Integral i => i
maxBlockProxySKs = fromIntegral . ccMaxBlockProxySKs $ compileConfig

-- | /Time-lord/ node announces system start time by broadcast. She does it
-- during first 'Pos.CompileConfig.ccSysTimeBroadcastSlots' slots.
sysTimeBroadcastSlots :: Integral i => i
sysTimeBroadcastSlots = fromIntegral . ccSysTimeBroadcastSlots $ compileConfig

-- | See 'Pos.CompileConfig.ccNeighboursSendThreshold'.
neighborsSendThreshold :: Integral a => a
neighborsSendThreshold =
    fromIntegral . ccNeighboursSendThreshold $ compileConfig

networkConnectionTimeout :: Microsecond
networkConnectionTimeout = ms . fromIntegral . ccNetworkConnectionTimeout $ compileConfig

blockRetrievalQueueSize :: Integral a => a
blockRetrievalQueueSize =
    fromIntegral . ccBlockRetrievalQueueSize $ compileConfig

-- | @True@ if current mode is 'Development'.
isDevelopment :: Bool
isDevelopment = isNothing staticSysStart

-- | System start time embeded into binary.
staticSysStart :: Maybe Timestamp
#ifdef DEV_MODE
staticSysStart = Nothing
#else
staticSysStart = Just $ Timestamp $ sec $
    let st = ccProductionNetworkStartTime compileConfig
    in if st > 0 then st
       else let pause = 30
                divider = 10
                after3Mins = pause + unsafePerformIO (round <$> getPOSIXTime)
                minuteMod = after3Mins `mod` divider
                alignment = if minuteMod > (divider `div` 2) then 1 else 0
            in (after3Mins `div` divider + alignment) * divider
               -- ^ If several local nodes are started within 20 sec,
               -- they'll have same start time
#endif

-- | See 'Pos.CompileConfig.ccDefaultPeers'.
defaultPeers :: [DHTNode]
defaultPeers = map parsePeer . ccDefaultPeers $ compileConfig
  where
    parsePeer :: String -> DHTNode
    parsePeer =
        either (panic . show) identity .
        P.parse dhtNodeParser "Compile time config"

-- | Max VSS certificate TTL (Ssc.GodTossing part)
vssMaxTTL :: Integral i => i
vssMaxTTL = fromIntegral . ccVssMaxTTL $ compileConfig

-- | Min VSS certificate TTL (Ssc.GodTossing part)
vssMinTTL :: Integral i => i
vssMinTTL = fromIntegral . ccVssMinTTL $ compileConfig

-- | Protocol magic constant. Is put to block serialized version to
-- distinguish testnet and realnet (for example, possible usages are
-- wider).
protocolMagic :: Int32
protocolMagic = fromIntegral . ccProtocolMagic $ compileConfig

-- | Setting this to true enables enhanced message broadcast
enhancedMessageBroadcast :: Integral a => a
enhancedMessageBroadcast = fromIntegral $ ccEnhancedMessageBroadcast compileConfig

-- | Portion of total stake necessary to vote for or against update.
delegationThreshold :: CoinPortion
delegationThreshold = unsafeCoinPortion $ ccDelegationThreshold compileConfig

-- | Maximum amount of headers node can put into headers message while
-- in "after offline" or "recovery" mode. Should be more than
-- 'blkSecurityParam'.
recoveryHeadersMessage :: (Integral a) => a
recoveryHeadersMessage = fromIntegral . ccRecoveryHeadersMessage $ compileConfig

-- | Interval for dumping state of Kademlia in slots
kademliaDumpInterval :: (Integral a) => a
kademliaDumpInterval = fromIntegral . ccKademliaDumpInterval $ compileConfig

----------------------------------------------------------------------------
-- Malicious activity
----------------------------------------------------------------------------

-- | Number of slots used by malicious actions detection to check if
-- we are not receiving generated blocks.
mdNoBlocksSlotThreshold :: Integral i => i
mdNoBlocksSlotThreshold = fromIntegral . ccMdNoBlocksSlotThreshold $ compileConfig

-- | Number of epochs used by malicious actions detection to check if
-- our commitments are not included in blockchain.
mdNoCommitmentsEpochThreshold :: Integral i => i
mdNoCommitmentsEpochThreshold = fromIntegral . ccMdNoCommitmentsEpochThreshold $ compileConfig

----------------------------------------------------------------------------
-- Update system
----------------------------------------------------------------------------

cardanoSlAppName :: ApplicationName
cardanoSlAppName = either (panic . (<>) "Failed to init cardanoSlAppName: ")
                      identity $ mkApplicationName "cardano"

appSystemTag :: SystemTag
appSystemTag = $(do
    mbTag <- runIO (lookupEnv "CSL_SYSTEM_TAG")
    case mbTag of
        Nothing ->
#ifdef DEV_MODE
            [|panic "'appSystemTag' can't be used if \
                    \env var \"CSL_SYSTEM_TAG\" wasn't set \
                    \during compilation" |]
#else
            fail "Failed to init appSystemTag: \
                 \couldn't find env var \"CSL_SYSTEM_TAG\""
#endif
        Just tag -> lift =<< mkSystemTag (toText tag))

-- | Last block version application is aware of.
lastKnownBlockVersion :: BlockVersion
lastKnownBlockVersion = BlockVersion 0 0 0

-- | Version of application (code running)
curSoftwareVersion :: SoftwareVersion
curSoftwareVersion = SoftwareVersion cardanoSlAppName 0

-- | Name of our application.
ourAppName :: ApplicationName
ourAppName = cardanoSlAppName

-- | Update servers
updateServers :: [String]
updateServers = ccUpdateServers compileConfig

----------------------------------------------------------------------------
-- NTP
----------------------------------------------------------------------------
-- | Inaccuracy in call threadDelay (actually it is error much less than 1 sec)
ntpMaxError :: Microsecond
ntpMaxError = 1000000 -- 1 sec

-- | How often request to NTP server and response collection
ntpResponseTimeout :: Microsecond
ntpResponseTimeout = mcs . ccNtpResponseTimeout $ compileConfig

-- | How often send request to NTP server
ntpPollDelay :: Microsecond
ntpPollDelay = mcs . ccNtpPollDelay $ compileConfig

-- | Portion of total stake such that block containing
-- UpdateProposal must contain positive votes for this proposal
-- from stakeholders owning at least this amount of stake.
updateProposalThreshold :: CoinPortion
updateProposalThreshold = unsafeCoinPortion $ ccUpdateProposalThreshold compileConfig

staticAssert
    (ccUpdateProposalThreshold compileConfig >= 0)
    "updateProposalThreshold is negative"

staticAssert
    (ccUpdateProposalThreshold compileConfig <= 1)
    "updateProposalThreshold is more than 1"

-- | Portion of total stake necessary to vote for or against update.
updateVoteThreshold :: CoinPortion
updateVoteThreshold = unsafeCoinPortion $ ccUpdateVoteThreshold compileConfig

staticAssert
    (ccUpdateVoteThreshold compileConfig >= 0)
    "updateVoteThreshold is negative"

staticAssert
    (ccUpdateVoteThreshold compileConfig <= 1)
    "updateVoteThreshold is more than 1"

-- | Number of slots after which update is implicitly approved
-- unless it has more negative votes than positive.
updateImplicitApproval :: Integral i => i
updateImplicitApproval = fromIntegral $ ccUpdateImplicitApproval compileConfig

-- | Portion of total stake such that if total stake of issuers of blocks
-- with some block version is bigger than this portion, this block
-- version is adopted.
usSoftforkThreshold :: CoinPortion
usSoftforkThreshold = unsafeCoinPortion $ ccUsSoftforkThreshold compileConfig

staticAssert
    (ccUsSoftforkThreshold compileConfig >= 0)
    "usSoftforkThreshold is negative"

staticAssert
    (ccUsSoftforkThreshold compileConfig <= 1)
    "usSoftforkThreshold is more than 1"<|MERGE_RESOLUTION|>--- conflicted
+++ resolved
@@ -68,11 +68,8 @@
 import           Data.Time.Units            (Microsecond)
 import           Language.Haskell.TH.Syntax (lift, runIO)
 import           Pos.Util.TimeWarp          (ms, sec)
-<<<<<<< HEAD
 import           Serokell.Data.Memory.Units (Byte)
-=======
 import           Serokell.Util              (staticAssert)
->>>>>>> 7e97178a
 import           System.Environment         (lookupEnv)
 import qualified Text.Parsec                as P
 import           Universum                  hiding (lift)
