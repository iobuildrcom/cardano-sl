--- conflicted
+++ resolved
@@ -4,129 +4,5 @@
        ( module Utxo
        ) where
 
-<<<<<<< HEAD
-import           Control.Lens     (over, _1)
-import           Data.List        ((\\))
-import qualified Data.Map.Strict  as M
-import           Serokell.Util    (VerificationRes (..))
-import           Universum
-
-import           Pos.Binary.Class (Bi)
-import           Pos.Crypto       (WithHash (..))
-import           Pos.Types.Tx     (topsortTxs, verifyTx)
-import           Pos.Types.Types  (IdTxWitness, Tx (..), TxIn (..), TxOut (..), TxWitness,
-                                   Utxo)
-
--- | Find transaction input in Utxo assuming it is valid.
-findTxIn :: TxIn -> Utxo -> Maybe TxOut
-findTxIn TxIn{..} = M.lookup (txInHash, txInIndex)
-
--- | Delete given TxIn from Utxo if any.
-deleteTxIn :: TxIn -> Utxo -> Utxo
-deleteTxIn TxIn{..} = M.delete (txInHash, txInIndex)
-
--- CHECK # Check tx against specific utxo.
-
--- | Verify single Tx using Utxo as TxIn resolver.
-verifyTxUtxo :: Bi TxOut => Utxo -> (Tx, TxWitness) -> VerificationRes
-verifyTxUtxo utxo txw = verifyTx (`findTxIn` utxo) txw -- CHECK ## Does utxo contain tx inputs?
-
--- | Remove unspent outputs used in given transaction, add new unspent
--- outputs.
-applyTxToUtxo :: WithHash Tx -> Utxo -> Utxo
-applyTxToUtxo tx =
-    foldl' (.) identity
-        (map applyInput txInputs ++ zipWith applyOutput [0..] txOutputs)
-  where
-    Tx {..} = whData tx
-    applyInput txIn = deleteTxIn txIn
-    applyOutput idx txOut = M.insert (whHash tx, idx) txOut
-
--- | Accepts list of transactions and verifies its overall properties
--- plus validity of every transaction in particular. Return value is
--- verification failure (first) or topsorted list of transactions (if
--- topsort succeeded -- no loops were found) plus new
--- utxo. @VerificationRes@ is not used here because it can't be
--- applied -- no more than one error can happen. Either transactions
--- can't be topsorted at all or the first incorrect transaction is
--- encountered so we can't proceed further.
-verifyAndApplyTxs
-    :: Bi TxOut
-    => [(WithHash Tx, TxWitness)]
-    -> Utxo
-    -> Either Text ([(WithHash Tx, TxWitness)], Utxo)
-verifyAndApplyTxs txws utxo =
-    maybe
-        (Left "Topsort on transactions failed -- topology is broken")
-        (\txs' -> (txs',) <$> applyAll txs')
-        topsorted
-  where
-    applyAll :: [(WithHash Tx, TxWitness)] -> Either Text Utxo
-    applyAll [] = Right utxo
-    applyAll (txw:xs) = do
-        curUtxo <- applyAll xs
-        case verifyTxUtxo curUtxo (over _1 whData txw) of
-            VerSuccess        -> pure $ fst txw `applyTxToUtxo` curUtxo
-            VerFailure reason ->
-                Left $ fromMaybe "Transaction application failed, reason not specified" $
-                head reason
-    topsorted = reverse <$> topsortTxs fst txws -- head is the last one
-                                                -- to check
-
--- | Takes the set of transactions and utxo, returns only those
--- transactions that can be applied inside. Bonus -- returns them
--- sorted (topographically).
-normalizeTxs
-    :: Bi TxOut
-    => [(WithHash Tx, TxWitness)]
-    -> Utxo
-    -> [(WithHash Tx, TxWitness)]
-normalizeTxs = normGo []
-  where
-    -- checks if transaction can be applied, adds it to first arg and
-    -- to utxo if ok, does nothing otherwise
-    canApply :: (WithHash Tx, TxWitness)
-             -> ([(WithHash Tx, TxWitness)], Utxo)
-             -> ([(WithHash Tx, TxWitness)], Utxo)
-    canApply txw prev@(txws, utxo) =
-        case verifyTxUtxo utxo (over _1 whData txw) of
-            VerFailure _ -> prev
-            VerSuccess   -> (txw : txws, fst txw `applyTxToUtxo` utxo)
-
-    normGo :: [(WithHash Tx, TxWitness)]
-           -> [(WithHash Tx, TxWitness)]
-           -> Utxo
-           -> [(WithHash Tx, TxWitness)]
-    normGo result pending curUtxo =
-        let !(!canBeApplied, !newUtxo) = foldr' canApply ([], curUtxo) pending
-            newPending = pending \\ canBeApplied
-            newResult = result ++ canBeApplied
-        in if null canBeApplied
-               then result
-               else normGo newResult newPending newUtxo
-
--- TODO change types of normalizeTxs and related
-
-convertTo' :: [IdTxWitness] -> [(WithHash Tx, TxWitness)]
-convertTo' = map (\(i, (t, w)) -> (WithHash t i, w))
-
-convertFrom' :: [(WithHash Tx, TxWitness)] -> [IdTxWitness]
-convertFrom' = map (\(WithHash t h, w) -> (h, (t, w)))
-
-normalizeTxs' :: Bi TxOut => [IdTxWitness] -> Utxo -> [IdTxWitness]
-normalizeTxs' tx utxo =
-    let converted = convertTo' tx in
-    convertFrom' $ normalizeTxs converted utxo
-
-applyTxToUtxo' :: IdTxWitness -> Utxo -> Utxo
-applyTxToUtxo' (i, (t, _)) = applyTxToUtxo $ WithHash t i
-
-verifyAndApplyTxs'
-    :: Bi TxOut
-    => [IdTxWitness] -> Utxo -> Either Text ([IdTxWitness], Utxo)
-verifyAndApplyTxs' txws utxo = (\(x, y) -> (convertFrom' x, y))
-                               <$> verifyAndApplyTxs (convertTo' txws) utxo
-=======
 import           Pos.Types.Utxo.Class     as Utxo
-import           Pos.Types.Utxo.Functions as Utxo
->>>>>>> 4d3821e2
+import           Pos.Types.Utxo.Functions as Utxo