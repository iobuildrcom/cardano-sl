--- conflicted
+++ resolved
@@ -19,7 +19,9 @@
 
 import           Control.Lens               (set, view, _3, _4)
 import qualified Data.ByteString            as BS (pack)
+import           Data.Char                  (chr)
 import           Data.DeriveTH              (derive, makeArbitrary, makeNFData)
+import           Data.Text                  (pack)
 import           Data.Time.Units            (Microsecond, fromMicroseconds)
 import           System.Random              (Random)
 import           Test.QuickCheck            (Arbitrary (..), Gen, NonEmptyList (..),
@@ -44,12 +46,6 @@
 import           Pos.Types.Types            (Address (..), ChainDifficulty (..),
                                              Coin (..), EpochIndex (..),
                                              LocalSlotIndex (..), SharedSeed (..),
-<<<<<<< HEAD
-                                             SlotId (..), Tx (..), TxIn (..),
-                                             TxInWitness (..), TxOut (..),
-                                             makePubKeyAddress, makeScriptAddress)
-import           Pos.Util                   (AsBinary, makeSmall)
-=======
                                              SlotId (..), Tx (..), TxDistribution (..),
                                              TxIn (..), TxInWitness (..), TxOut (..),
                                              TxOutAux, makePubKeyAddress,
@@ -57,21 +53,11 @@
 import           Pos.Types.Update           (SystemTag, UpdateData (..),
                                              UpdateProposal (..), UpdateVote (..),
                                              mkSystemTag)
-import           Pos.Util                   (AsBinary)
-
-makeSmall :: Gen a -> Gen a
-makeSmall = scale f
-  where
-    f 0 = 0
-    f 1 = 1
-    f 2 = 2
-    f 3 = 3
-    f 4 = 3
-    f n
-      | n < 0 = n
-      | otherwise =
-          (round . (sqrt :: Double -> Double) . realToFrac . (`div` 3)) n
->>>>>>> 184f5cd2
+import           Pos.Types.Version          (ApplicationName (..),
+                                             ProtocolVersion (..),
+                                             SoftwareVersion (..),
+                                             applicationNameMaxLength)
+import           Pos.Util                   (AsBinary, makeSmall)
 
 ----------------------------------------------------------------------------
 -- Arbitrary core types
@@ -113,6 +99,8 @@
         -- this can generate a redeemer script where a validator script is
         -- needed and vice-versa, but it doesn't matter
         ScriptWitness <$> arbitrary <*> arbitrary ]
+
+derive makeArbitrary ''TxDistribution
 
 instance Arbitrary TxIn where
     arbitrary = do
@@ -234,6 +222,21 @@
         return $ SharedSeed $ BS.pack bs
 
 ----------------------------------------------------------------------------
+-- Arbitrary types from MainExtra[header/body]data
+----------------------------------------------------------------------------
+
+instance Arbitrary ApplicationName where
+    arbitrary = ApplicationName  .
+        pack                     .
+        map (chr . flip mod 128) .
+        take applicationNameMaxLength <$> arbitrary
+
+derive makeArbitrary ''ProtocolVersion
+
+instance Arbitrary SoftwareVersion where
+    arbitrary = SoftwareVersion <$> arbitrary <*> arbitrary <*> arbitrary
+
+----------------------------------------------------------------------------
 -- Arbitrary miscellaneous types
 ----------------------------------------------------------------------------
 
