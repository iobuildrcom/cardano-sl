--- conflicted
+++ resolved
@@ -150,13 +150,7 @@
 
 import           Control.Exception      (assert)
 import           Control.Lens           (Getter, Lens', choosing, makeLenses,
-<<<<<<< HEAD
-                                         makeLensesFor, to, view, (^.))
-=======
                                          makeLensesFor, to, view, (^.), _1)
-import qualified Data.ByteString        as BS (pack, zipWith)
-import qualified Data.ByteString.Char8  as BSC (pack)
->>>>>>> fd6e5277
 import           Data.Data              (Data)
 import           Data.DeriveTH          (derive, makeNFData)
 import           Data.Hashable          (Hashable)
