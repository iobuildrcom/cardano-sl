--- conflicted
+++ resolved
@@ -37,11 +37,7 @@
 #ifdef WITH_EXPLORER
 import           Pos.Explorer.Txp.Toil       (ExplorerExtra)
 #endif
-<<<<<<< HEAD
 import           Pos.Core                    (HasCoreConstants, HasPrimaryKey)
-=======
-import           Pos.Core                    (HasPrimaryKey)
->>>>>>> 444e1e61
 import           Pos.KnownPeers              (MonadFormatPeers, MonadKnownPeers)
 import           Pos.Network.Types           (NetworkConfig)
 import           Pos.Recovery.Info           (MonadRecoveryInfo)
