{-# LANGUAGE ExistentialQuantification #-}
{-# LANGUAGE Rank2Types                #-}
{-# LANGUAGE TemplateHaskell           #-}

-- | Runtime context of node.

module Pos.Context.Context
       ( LrcSyncData
       , NodeContext (..)
       , ncPublicKey
       , ncPubKeyAddress
<<<<<<< HEAD
       , RelayInvQueue (..)
       , SomeInvMsg (..)
       ) where

import           Control.Concurrent.STM        (TBQueue)
import qualified Control.Concurrent.STM        as STM
import           Data.Text.Buildable           (Buildable)
import           Node.Message                  (Message)
import           Pos.Binary.Class              (Bi)
import           Pos.Communication.Protocol    (NodeId)
import           Pos.Communication.Types.Relay (InvOrData, ReqMsg)
import           Universum

import           Pos.Crypto                    (PublicKey, SecretKey, toPublic)
import           Pos.Security.CLI              (AttackTarget, AttackType)
import           Pos.Slotting                  (SlottingState)
import           Pos.Ssc.Class.Types           (Ssc (SscNodeContext))
import           Pos.Types                     (Address, BlockHeader, EpochIndex,
                                                HeaderHash, SlotLeaders, Timestamp (..),
                                                Utxo, makePubKeyAddress)
import           Pos.Update.Poll.Types         (ConfirmedProposalState)
import           Pos.Util                      (NE, NewestFirst)
import           Pos.Util.UserSecret           (UserSecret)
=======
       , ncGenesisLeaders
       , ncGenesisUtxo
       , NodeParams(..)
       , BaseParams(..)
       ) where

import qualified Control.Concurrent.STM           as STM
import           Control.Concurrent.STM.TBQueue   (TBQueue)
import           Pos.Communication.Types.Protocol (NodeId)
import           System.Wlog                      (LoggerConfig)
import           Universum

import           Pos.Crypto                       (PublicKey, toPublic)
import           Pos.Genesis                      (genesisLeaders)
import           Pos.Launcher.Param               (BaseParams (..), NodeParams (..))
import           Pos.Slotting.Types               (SlottingState)
import           Pos.Ssc.Class.Types              (Ssc (SscNodeContext))
import           Pos.Types                        (Address, BlockHeader, EpochIndex,
                                                   HeaderHash, SlotLeaders, Utxo,
                                                   makePubKeyAddress)
import           Pos.Update.Poll.Types            (ConfirmedProposalState)
import           Pos.Util                         (NE, NewestFirst)
import           Pos.Util.UserSecret              (UserSecret)
>>>>>>> 8d509fd7

----------------------------------------------------------------------------
-- NodeContext
----------------------------------------------------------------------------

-- | Data used for LRC syncronization. First value is __False__ iff
-- LRC is running now. Second value is last epoch for which we have
-- already computed LRC.
type LrcSyncData = (Bool, EpochIndex)

data SomeInvMsg =
    forall tag key contents .
        ( Message (InvOrData tag key contents)
        , Bi (InvOrData tag key contents)
        , Buildable tag,
          Buildable key
        , Message (ReqMsg key tag)
        , Bi (ReqMsg key tag))
        => SomeInvMsg !(InvOrData tag key contents)

-- | Queue of InvMsges which should be propagated.
type RelayInvQueue = TBQueue SomeInvMsg

-- | NodeContext contains runtime context of node.
data NodeContext ssc = NodeContext
    { ncSlottingState       :: !(STM.TVar SlottingState)
    -- ^ Data needed for the slotting algorithm to work
    , ncJLFile              :: !(Maybe (MVar FilePath))
    , ncSscContext          :: !(SscNodeContext ssc)
    , ncBlkSemaphore        :: !(MVar HeaderHash)
    -- ^ Semaphore which manages access to block application.
    -- Stored hash is a hash of last applied block.
    , ncLrcSync             :: !(STM.TVar LrcSyncData)
    -- ^ Primitive for synchronization with LRC.
    , ncUserSecret          :: !(STM.TVar UserSecret)
    -- ^ Secret keys (and path to file) which are used to send transactions
    , ncBlockRetrievalQueue :: !(TBQueue (NodeId, NewestFirst NE (BlockHeader ssc)))
    -- ^ Concurrent queue that holds block headers that are to be
    -- downloaded.
    , ncRecoveryHeader      :: !(STM.TMVar (NodeId, BlockHeader ssc))
    -- ^ In case of recovery mode this variable holds the latest
    -- header hash we know about so we can do chained block
    -- requests. Invariant: this mvar is full iff we're more than
    -- 'recoveryHeadersMessage' blocks deep relatively to some valid
    -- header and we're downloading blocks. Every time we get block
    -- that's more difficult than this one, we overwrite. Every time
    -- we process some blocks and fail or see that we've downloaded
    -- this header, we clean mvar.
    , ncUpdateSemaphore     :: !(MVar ConfirmedProposalState)
    -- ^ A semaphore which is unlocked when update data is downloaded
    -- and ready to apply
<<<<<<< HEAD
    , ncInvPropagationQueue :: !RelayInvQueue
    , ncUpdatePath          :: !FilePath
    -- ^ Path to update installer executable, downloaded by update system
    , ncUpdateWithPkg       :: !Bool
    -- ^ Whether to use installer update mechanism
=======
    , ncLoggerConfig        :: !LoggerConfig
    -- ^ Logger config, as taken/read from CLI
    , ncNodeParams          :: !NodeParams
    -- ^ Params node is launched with
    , ncShutdownFlag        :: !(STM.TVar Bool)
    -- ^ If this flag is `True`, then workers should stop.
    , ncShutdownNotifyQueue :: !(TBQueue ())
    -- ^ A queue which is used to count how many workers have successfully
    -- terminated
    , ncSendLock            :: !(Maybe (MVar ()))
    -- ^ Exclusive lock for sending messages to other nodes
    -- (if Nothing, no lock used)
>>>>>>> 8d509fd7
    }

----------------------------------------------------------------------------
-- Helper functions
----------------------------------------------------------------------------

-- | Generate 'PublicKey' from 'SecretKey' of 'NodeContext'.
ncPublicKey :: NodeContext ssc -> PublicKey
ncPublicKey = toPublic . npSecretKey . ncNodeParams

-- | Generate 'Address' from 'SecretKey' of 'NodeContext'
ncPubKeyAddress :: NodeContext ssc -> Address
ncPubKeyAddress = makePubKeyAddress . ncPublicKey

ncGenesisUtxo :: NodeContext ssc -> Utxo
ncGenesisUtxo = npCustomUtxo . ncNodeParams

ncGenesisLeaders :: NodeContext ssc -> SlotLeaders
ncGenesisLeaders = genesisLeaders . ncGenesisUtxo<|MERGE_RESOLUTION|>--- conflicted
+++ resolved
@@ -9,44 +9,25 @@
        , NodeContext (..)
        , ncPublicKey
        , ncPubKeyAddress
-<<<<<<< HEAD
+       , ncGenesisLeaders
+       , ncGenesisUtxo
+       , NodeParams(..)
+       , BaseParams(..)
        , RelayInvQueue (..)
        , SomeInvMsg (..)
        ) where
 
-import           Control.Concurrent.STM        (TBQueue)
-import qualified Control.Concurrent.STM        as STM
-import           Data.Text.Buildable           (Buildable)
-import           Node.Message                  (Message)
-import           Pos.Binary.Class              (Bi)
-import           Pos.Communication.Protocol    (NodeId)
-import           Pos.Communication.Types.Relay (InvOrData, ReqMsg)
-import           Universum
-
-import           Pos.Crypto                    (PublicKey, SecretKey, toPublic)
-import           Pos.Security.CLI              (AttackTarget, AttackType)
-import           Pos.Slotting                  (SlottingState)
-import           Pos.Ssc.Class.Types           (Ssc (SscNodeContext))
-import           Pos.Types                     (Address, BlockHeader, EpochIndex,
-                                                HeaderHash, SlotLeaders, Timestamp (..),
-                                                Utxo, makePubKeyAddress)
-import           Pos.Update.Poll.Types         (ConfirmedProposalState)
-import           Pos.Util                      (NE, NewestFirst)
-import           Pos.Util.UserSecret           (UserSecret)
-=======
-       , ncGenesisLeaders
-       , ncGenesisUtxo
-       , NodeParams(..)
-       , BaseParams(..)
-       ) where
-
+import           Control.Concurrent.STM           (TBQueue)
 import qualified Control.Concurrent.STM           as STM
-import           Control.Concurrent.STM.TBQueue   (TBQueue)
-import           Pos.Communication.Types.Protocol (NodeId)
+import           Data.Text.Buildable              (Buildable)
+import           Node.Message                     (Message)
+import           Pos.Binary.Class                 (Bi)
 import           System.Wlog                      (LoggerConfig)
 import           Universum
 
-import           Pos.Crypto                       (PublicKey, toPublic)
+import           Pos.Communication.Types.Protocol (NodeId)
+import           Pos.Communication.Types.Relay    (InvOrData, ReqMsg)
+import           Pos.Crypto                       (PublicKey, SecretKey, toPublic)
 import           Pos.Genesis                      (genesisLeaders)
 import           Pos.Launcher.Param               (BaseParams (..), NodeParams (..))
 import           Pos.Slotting.Types               (SlottingState)
@@ -57,7 +38,6 @@
 import           Pos.Update.Poll.Types            (ConfirmedProposalState)
 import           Pos.Util                         (NE, NewestFirst)
 import           Pos.Util.UserSecret              (UserSecret)
->>>>>>> 8d509fd7
 
 ----------------------------------------------------------------------------
 -- NodeContext
@@ -109,13 +89,7 @@
     , ncUpdateSemaphore     :: !(MVar ConfirmedProposalState)
     -- ^ A semaphore which is unlocked when update data is downloaded
     -- and ready to apply
-<<<<<<< HEAD
     , ncInvPropagationQueue :: !RelayInvQueue
-    , ncUpdatePath          :: !FilePath
-    -- ^ Path to update installer executable, downloaded by update system
-    , ncUpdateWithPkg       :: !Bool
-    -- ^ Whether to use installer update mechanism
-=======
     , ncLoggerConfig        :: !LoggerConfig
     -- ^ Logger config, as taken/read from CLI
     , ncNodeParams          :: !NodeParams
@@ -128,7 +102,6 @@
     , ncSendLock            :: !(Maybe (MVar ()))
     -- ^ Exclusive lock for sending messages to other nodes
     -- (if Nothing, no lock used)
->>>>>>> 8d509fd7
     }
 
 ----------------------------------------------------------------------------
