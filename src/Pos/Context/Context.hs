-- | Runtime context of node.

module Pos.Context.Context
       ( NodeContext (..)
       , ncPublicKey
       , ncPubKeyAddress

       , ProxyStorage (..)
       , defaultProxyStorage
       ) where

<<<<<<< HEAD
import           Control.TimeWarp.Rpc (NetworkAddress)
import           Universum

import           Pos.Crypto           (PublicKey, SecretKey, toPublic)
import           Pos.Ssc.Class.Types  (Ssc (SscNodeContext))
import           Pos.Types            (Address, Timestamp (..), makePubKeyAddress)

-- | NodeContext contains runtime context of node.
data NodeContext ssc = NodeContext
    { -- | Time when system started working.
      ncSystemStart :: !Timestamp
    , -- | Secret key used for blocks creation.
      ncSecretKey   :: !SecretKey
    , ncTimeLord    :: !Bool
    , ncJLFile      :: !(Maybe (MVar FilePath))
    , ncDbPath      :: !(Maybe FilePath)
    , ncSscContext  :: !(SscNodeContext ssc)
    , ncMalicious   :: ![NetworkAddress]
    , ncPropagation :: !Bool              -- ^ Whether to propagate txs, ssc data, blocks to neighbors
=======
import qualified Data.HashMap.Strict as HM
import           Data.Time.Clock     (UTCTime)
import           Universum

import           Pos.Crypto          (ProxySecretKey, PublicKey, SecretKey, toPublic)
import           Pos.Ssc.Class.Types (Ssc (SscNodeContext))
import           Pos.Types           (Address, EpochIndex, HeaderHash, Timestamp (..),
                                      makePubKeyAddress)


-- TODO FIXME HALP HALP!!
-- Temporary hack, move to rocksdb storage as soon as it's stable!!!
-- I won't move it anywhere out from NodeContext in order for this
-- hack not to settle.
type PSK = ProxySecretKey (EpochIndex,EpochIndex)

data ProxyStorage = ProxyStorage
    { ncProxySecretKeys :: [PSK] -- ^ Proxy sertificates that authorize us
    , ncProxyCache      :: HashMap PSK UTCTime -- ^ Cache. (psk, time added).
    } deriving Show

defaultProxyStorage :: ProxyStorage
defaultProxyStorage = ProxyStorage [] HM.empty

----------------------------------------------------------------------------
-- Node Context
----------------------------------------------------------------------------

-- | NodeContext contains runtime context of node.
data NodeContext ssc = NodeContext
    { ncSystemStart  :: !Timestamp -- ^ Time when system started working.
    , ncSecretKey    :: !SecretKey -- ^ Secret key used for blocks creation.
    , ncTimeLord     :: !Bool      -- ^ Is time lord
    , ncJLFile       :: !(Maybe (MVar FilePath))
    , ncDbPath       :: !(Maybe FilePath) -- ^ Path to the database
    , ncSscContext   :: !(SscNodeContext ssc)
    , ncProxyStorage :: !(MVar ProxyStorage)
    , ncPropagation  :: !Bool -- ^ Whether to propagate txs, ssc data, blocks to neighbors
      -- | Semaphore which manages access to block application.
      -- Stored hash is a hash of last applied block.
    , ncBlkSemaphore :: !(MVar (HeaderHash ssc))
>>>>>>> a40aa85f
    }

-- | Generate 'PublicKey' from 'SecretKey' of 'NodeContext'.
ncPublicKey :: NodeContext ssc -> PublicKey
ncPublicKey = toPublic . ncSecretKey

-- | Generate 'Address' from 'SecretKey' of 'NodeContext'
ncPubKeyAddress :: NodeContext ssc -> Address
ncPubKeyAddress = makePubKeyAddress . ncPublicKey<|MERGE_RESOLUTION|>--- conflicted
+++ resolved
@@ -9,27 +9,7 @@
        , defaultProxyStorage
        ) where
 
-<<<<<<< HEAD
 import           Control.TimeWarp.Rpc (NetworkAddress)
-import           Universum
-
-import           Pos.Crypto           (PublicKey, SecretKey, toPublic)
-import           Pos.Ssc.Class.Types  (Ssc (SscNodeContext))
-import           Pos.Types            (Address, Timestamp (..), makePubKeyAddress)
-
--- | NodeContext contains runtime context of node.
-data NodeContext ssc = NodeContext
-    { -- | Time when system started working.
-      ncSystemStart :: !Timestamp
-    , -- | Secret key used for blocks creation.
-      ncSecretKey   :: !SecretKey
-    , ncTimeLord    :: !Bool
-    , ncJLFile      :: !(Maybe (MVar FilePath))
-    , ncDbPath      :: !(Maybe FilePath)
-    , ncSscContext  :: !(SscNodeContext ssc)
-    , ncMalicious   :: ![NetworkAddress]
-    , ncPropagation :: !Bool              -- ^ Whether to propagate txs, ssc data, blocks to neighbors
-=======
 import qualified Data.HashMap.Strict as HM
 import           Data.Time.Clock     (UTCTime)
 import           Universum
@@ -67,11 +47,11 @@
     , ncDbPath       :: !(Maybe FilePath) -- ^ Path to the database
     , ncSscContext   :: !(SscNodeContext ssc)
     , ncProxyStorage :: !(MVar ProxyStorage)
+    , ncMalicious    :: ![NetworkAddress]
     , ncPropagation  :: !Bool -- ^ Whether to propagate txs, ssc data, blocks to neighbors
       -- | Semaphore which manages access to block application.
       -- Stored hash is a hash of last applied block.
     , ncBlkSemaphore :: !(MVar (HeaderHash ssc))
->>>>>>> a40aa85f
     }
 
 -- | Generate 'PublicKey' from 'SecretKey' of 'NodeContext'.
