-- | Helpers for Wallet Set, Wallet and Account.

module Pos.Wallet.Web.Account
       ( myRootAddresses
       , getAddrIdx
       , getSKByAddr
       , getSKByAccAddr
       , genSaveRootKey
       , genUniqueAccountId
       , genUniqueAccountAddress
       , deriveAccountSK
       , deriveAccountAddress
       , AccountMode
       , GenSeed (..)
       , AddrGenSeed
       ) where

import           Data.List                  (elemIndex)
import           Formatting                 (build, sformat, (%))
import           System.Random              (Random, randomIO)
import           Universum

import           Pos.Core                   (Address (..))
import           Pos.Crypto                 (EncryptedSecretKey, PassPhrase,
                                             isNonHardened)
import           Pos.Util                   (maybeThrow)
import           Pos.Util.BackupPhrase      (BackupPhrase, safeKeysFromPhrase)
import           Pos.Wallet.KeyStorage      (MonadKeys, addSecretKey, getSecretKeys)
import           Pos.Wallet.Web.ClientTypes (AccountId (..), CId, CWAddressMeta (..), Wal,
                                             addrMetaToAccount, addressToCId, encToCId)
import           Pos.Wallet.Web.Error       (WalletError (..))
import           Pos.Wallet.Web.State       (AddressLookupMode (Ever), WebWalletModeDB,
                                             doesWAddressExist, getAccountMeta)
import           Pos.Wallet.Web.Util        (deriveLvl2KeyPair)

type AccountMode ctx m = (MonadKeys ctx m, WebWalletModeDB ctx m, MonadThrow m)

myRootAddresses :: MonadKeys ctx m => m [CId Wal]
myRootAddresses = encToCId <<$>> getSecretKeys

getAddrIdx :: AccountMode ctx m => CId Wal -> m Int
getAddrIdx addr = elemIndex addr <$> myRootAddresses >>= maybeThrow notFound
  where notFound =
          RequestError $ sformat ("No wallet set with address "%build%" found") addr

getSKByAddr
    :: AccountMode ctx m
    => CId Wal
    -> m EncryptedSecretKey
getSKByAddr addr = do
    msk <- find (\k -> encToCId k == addr) <$> getSecretKeys
    maybeThrow notFound msk
  where notFound =
          RequestError $ sformat ("No wallet set with address "%build%" found") addr

getSKByAccAddr
    :: AccountMode ctx m
    => PassPhrase
    -> CWAddressMeta
    -> m EncryptedSecretKey
getSKByAccAddr passphrase addrMeta@CWAddressMeta {..} = do
    (addr, accKey) <-
        deriveAccountSK passphrase (addrMetaToAccount addrMeta) cwamAccountIndex
    let accCAddr = addressToCId addr
    if accCAddr /= cwamId
             -- if you see this error, maybe you generated public key address with
             -- no hd wallet attribute (if so, address would be ~half shorter than
             -- others)
        then throwM . InternalError $ "Account is contradictory!"
        else return accKey

<<<<<<< HEAD
genSaveRootAddress
    :: AccountMode ctx m
=======
genSaveRootKey
    :: AccountMode m
>>>>>>> 60eaf36b
    => PassPhrase
    -> BackupPhrase
    -> m EncryptedSecretKey
genSaveRootKey passphrase ph = do
    sk <- either keyFromPhraseFailed (pure . fst) $
        safeKeysFromPhrase passphrase ph
    addSecretKey sk
    return sk
  where
    keyFromPhraseFailed msg =
        throwM . RequestError $ "Key creation from phrase failed: " <> msg

data GenSeed a
    = DeterminedSeed a
    | RandomSeed

type AddrGenSeed = GenSeed Word32   -- with derivation index

generateUnique
    :: (MonadIO m, MonadThrow m, Integral a, Random a)
    => Text -> GenSeed a -> (a -> m b) -> (a -> b -> m Bool) -> m b
generateUnique desc RandomSeed generator isDuplicate = loop (100 :: Int)
  where
    loop 0 = throwM . RequestError $
             sformat (build%": generation of unique item seems too difficult, \
                      \you are approaching the limit") desc
    loop i = do
        rand  <- liftIO randomIO
        value <- generator rand
        bad   <- isDuplicate rand value
        if bad
            then loop (i - 1)
            else return value
generateUnique desc (DeterminedSeed seed) generator notFit = do
    value <- generator (fromIntegral seed)
    whenM (notFit seed value) $
        throwM . InternalError $
        sformat (build%": this value is already taken")
        desc
    return value

genUniqueAccountId
    :: AccountMode ctx m
    => AddrGenSeed
    -> CId Wal
    -> m AccountId
genUniqueAccountId genSeed wsCAddr =
    generateUnique "wallet generation"
                   genSeed
                   (return . AccountId wsCAddr)
                   notFit
  where
    notFit idx addr = andM
        [ pure $ isNonHardened idx
        , isJust <$> getAccountMeta addr
        ]

genUniqueAccountAddress
    :: AccountMode ctx m
    => AddrGenSeed
    -> PassPhrase
    -> AccountId
    -> m CWAddressMeta
genUniqueAccountAddress genSeed passphrase wCAddr@AccountId{..} =
    generateUnique "account generation" genSeed mkAccount notFit
  where
    mkAccount cwamAccountIndex =
        deriveAccountAddress passphrase wCAddr cwamAccountIndex
    notFit idx addr = andM
        [ pure $ isNonHardened idx
        , doesWAddressExist Ever addr
        ]

deriveAccountSK
    :: AccountMode ctx m
    => PassPhrase
    -> AccountId
    -> Word32
    -> m (Address, EncryptedSecretKey)
deriveAccountSK passphrase AccountId{..} accIndex = do
    -- this function is used in conditions when several secret keys with same
    -- public key are stored, thus checking for passphrase here as well
    let niceSK k = encToCId k == aiWId
    key <- maybeThrow noKey . find niceSK =<< getSecretKeys
    maybeThrow badPass $
        deriveLvl2KeyPair passphrase key aiIndex accIndex
  where
    noKey   = RequestError "No secret key with such address found"
    badPass = RequestError "Passphrase doesn't match"

deriveAccountAddress
    :: AccountMode ctx m
    => PassPhrase
    -> AccountId
    -> Word32
    -> m CWAddressMeta
deriveAccountAddress passphrase accId@AccountId{..} cwamAccountIndex = do
    (addr, _) <- deriveAccountSK passphrase accId cwamAccountIndex
    let cwamWId         = aiWId
        cwamWalletIndex = aiIndex
        cwamId          = addressToCId addr
    return CWAddressMeta{..}<|MERGE_RESOLUTION|>--- conflicted
+++ resolved
@@ -69,13 +69,8 @@
         then throwM . InternalError $ "Account is contradictory!"
         else return accKey
 
-<<<<<<< HEAD
-genSaveRootAddress
+genSaveRootKey
     :: AccountMode ctx m
-=======
-genSaveRootKey
-    :: AccountMode m
->>>>>>> 60eaf36b
     => PassPhrase
     -> BackupPhrase
     -> m EncryptedSecretKey
