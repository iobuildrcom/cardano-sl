--- conflicted
+++ resolved
@@ -32,33 +32,22 @@
 import           Pos.Constants                 (slotDuration)
 import           Pos.Crypto                    (toPublic)
 import           Pos.DHT.Model                 (dhtAddr, getKnownPeers)
-<<<<<<< HEAD
-import           Pos.Types                     (Address, Coin, TxOut (..), addressF,
-                                                coinF, decodeTextAddress,
-                                                makePubKeyAddress, mkCoin)
-import           Pos.Util                      (maybeThrow)
-=======
 import           Pos.Types                     (Address, ChainDifficulty (..), Coin,
                                                 TxOut (..), addressF, coinF,
                                                 decodeTextAddress, makePubKeyAddress,
                                                 mkCoin)
->>>>>>> b5cc1fb7
+import           Pos.Util                      (maybeThrow)
 import           Pos.Util.BackupPhrase         (keysFromPhrase)
 import           Pos.Web.Server                (serveImpl)
 
 import           Pos.Communication.BiP         (BiP)
-import           Pos.Constants                 (slotDuration)
 import           Pos.Wallet.KeyStorage         (KeyError (..), MonadKeys (..),
                                                 addSecretKey)
 import           Pos.Wallet.Tx                 (submitTx)
 import           Pos.Wallet.Tx.Pure            (TxHistoryEntry (..))
-<<<<<<< HEAD
 import           Pos.Wallet.WalletMode         (WalletMode, getBalance, getNextUpdate,
                                                 getTxHistory, getUpdates,
-=======
-import           Pos.Wallet.WalletMode         (WalletMode, getBalance, getTxHistory,
                                                 localChainDifficulty,
->>>>>>> b5cc1fb7
                                                 networkChainDifficulty)
 import           Pos.Wallet.Web.Api            (WalletApi, walletApi)
 import           Pos.Wallet.Web.ClientTypes    (CAddress, CCurrency (ADA), CProfile,
@@ -157,22 +146,18 @@
 instance Default SyncProgress where
     def = let chainDef = ChainDifficulty 0 in SyncProgress chainDef chainDef
 
-type NotifierState = StateT SyncProgress
+type SyncState = StateT SyncProgress
 
 -- FIXME: this is really inaficient. Temporary solution
 launchNotifier :: WalletWebMode ssc m => (m :~> Handler) -> m ()
-launchNotifier nat = void . liftIO $ sequence
-    [ dummyHistoryNotifier
+launchNotifier nat = void . liftIO $ mapM startForking
+    [ dificultyNotifier
     , updateNotifier
     ]
   where
-<<<<<<< HEAD
-    cooldownPeriod = 5000000        -- 5 sec
-    historyNotifyPeriod = 10000000  -- 10 sec
+    cooldownPeriod = 5000000         -- 5 sec
+    difficultyNotifyPeriod = 500000  -- 0.5 sec
     updateNotifyPeriod = fromIntegral slotDuration
-=======
-    notifyPeriod = 500000 -- microseconds
->>>>>>> b5cc1fb7
     forkForever action = forkFinally action $ const $ do
         -- TODO: log error
         -- colldown
@@ -180,14 +165,22 @@
         void $ forkForever action
     -- TODO: use Servant.enter here
     -- FIXME: don't ignore errors, send error msg to the socket
-<<<<<<< HEAD
-    notifier period action = forkForever . void . runExceptT . unNat nat $ forever $ do
+    startForking = forkForever . void . runExceptT . unNat nat
+    notifier period action = forever $ do
         liftIO $ threadDelay period
         action
     -- NOTE: temp solution, dummy notifier that pings every 10 secs
-    dummyHistoryNotifier = notifier historyNotifyPeriod $ do
-        logInfo "TX HISTORY NOTIFICATION"
-        notify NewTransaction
+    dificultyNotifier = flip runStateT def $ notifier difficultyNotifyPeriod $ do
+        networkDifficulty <- networkChainDifficulty
+        -- TODO: use lenses!
+        whenM ((networkDifficulty /=) . spNetworkCD <$> get) $ do
+            lift $ notify $ NetworkDifficultyChanged networkDifficulty
+            modify $ \sp -> sp { spNetworkCD = networkDifficulty }
+
+        localDifficulty <- localChainDifficulty
+        whenM ((localDifficulty /=) . spLocalCD <$> get) $ do
+            lift $ notify $ LocalDifficultyChanged localDifficulty
+            modify $ \sp -> sp { spLocalCD = localDifficulty }
     updateNotifier = notifier updateNotifyPeriod $ do
         updates <- getUpdates
         unless (null updates) $ do
@@ -202,31 +195,6 @@
     --         newHistoryLength <- length <$> getHistory cAddress
     --         when (oldHistoryLength /= newHistoryLength) .
     --             notify $ NewWalletTransaction cAddress
-=======
-    notifier f = void . runExceptT . unNat f $ flip runStateT def $ forever $ do
-        liftIO $ threadDelay notifyPeriod
-        networkDifficulty <- networkChainDifficulty
-        -- TODO: use lenses!
-        whenM ((networkDifficulty /=) . spNetworkCD <$> get) $ do
-            lift $ notify $ NetworkDifficultyChanged networkDifficulty
-            modify $ \sp -> sp { spNetworkCD = networkDifficulty }
-
-        localDifficulty <- localChainDifficulty
-        whenM ((localDifficulty /=) . spLocalCD <$> get) $ do
-            lift $ notify $ LocalDifficultyChanged localDifficulty
-            modify $ \sp -> sp { spLocalCD = localDifficulty }
-    -- NOTE: temp solution, dummy notifier that pings every 10 secs
---    dummyHistoryNotifier = notify NewTransaction
---    historyNotifier :: WalletWebMode ssc m => m ()
---    historyNotifier = do
---        cAddresses <- myCAddresses
---        forM_ cAddresses $ \cAddress -> do
---            -- TODO: is reading from acid RAM only (not reading from disk?)
---            oldHistoryLength <- length . fromMaybe mempty <$> getWalletHistory cAddress
---            newHistoryLength <- length <$> getHistory cAddress
---            when (oldHistoryLength /= newHistoryLength) .
---                notify $ NewWalletTransaction cAddress
->>>>>>> b5cc1fb7
 
 
 ----------------------------------------------------------------------------
@@ -261,11 +229,9 @@
     :<|>
      catchWalletError . updateUserProfile
     :<|>
-<<<<<<< HEAD
      catchWalletError nextUpdate
-=======
+    :<|>
      catchWalletError blockchainSlotDuration
->>>>>>> b5cc1fb7
   where
     -- TODO: can we with Traversable map catchWalletError over :<|>
     -- TODO: add logging on error
@@ -395,16 +361,14 @@
 isValidAddress ADA sAddr = pure . either (const False) (const True) $ decodeTextAddress sAddr
 isValidAddress _ _       = pure False
 
-<<<<<<< HEAD
 -- | Get last update info
 nextUpdate :: WalletWebMode ssc m => m CUpdateInfo
 nextUpdate = getNextUpdate >>=
              maybeThrow (Internal "No updates available") .
              fmap toCUpdateInfo
-=======
+
 blockchainSlotDuration :: WalletWebMode ssc m => m Word
 blockchainSlotDuration = pure $ fromIntegral slotDuration
->>>>>>> b5cc1fb7
 
 ----------------------------------------------------------------------------
 -- Helpers
