--- conflicted
+++ resolved
@@ -188,35 +188,22 @@
       , MonadBlockchainInfo m
       , MonadUpdates m
       , WithPeerState m
-<<<<<<< HEAD
       , MonadJL m
-=======
       , MonadDiscovery m
->>>>>>> 5da4fdff
       )
 
 ---------------------------------------------------------------
 -- Implementations of 'WalletMode'
 ---------------------------------------------------------------
 
-<<<<<<< HEAD
-type WalletRealMode = PeerStateHolder
-                      (KeyStorage
-                       (WalletDB
-                        (ReportingContextT
-                         (LoggerNameBox
-                          (JsonLogFilePathBox
-                           Production)))))
-=======
 type RawWalletMode =
     PeerStateHolder (
     KeyStorage (
     WalletDB (
     ReportingContextT (
     LoggerNameBox (
-    Production
+    JsonLogFilePathBox Production
     )))))
 
 type WalletRealMode = DiscoveryKademliaT RawWalletMode
-type WalletStaticPeersMode = DiscoveryConstT RawWalletMode
->>>>>>> 5da4fdff
+type WalletStaticPeersMode = DiscoveryConstT RawWalletMode