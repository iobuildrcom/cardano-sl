{-# LANGUAGE ConstraintKinds      #-}
<<<<<<< HEAD
{-# LANGUAGE InstanceSigs         #-}
{-# LANGUAGE ScopedTypeVariables  #-}
=======
>>>>>>> 9a6fba00
{-# LANGUAGE TypeFamilies         #-}
{-# LANGUAGE UndecidableInstances #-}

-- | 'WalletMode' constraint. Like `WorkMode`, but for wallet.

module Pos.Wallet.WalletMode
       ( MonadBalances (..)
       , MonadTxHistory (..)
       , MonadBlockchainInfo (..)
       , MonadUpdates (..)
       , TxMode
       , WalletMode
       , WalletRealMode
       ) where

import           Control.Concurrent.MVar     (takeMVar)
import           Control.Concurrent.STM      (TMVar, tryReadTMVar)
import           Control.Monad.Loops         (unfoldrM)
import           Control.Monad.Trans         (MonadTrans)
import           Control.Monad.Trans.Maybe   (MaybeT (..))
import qualified Data.HashMap.Strict         as HM
import qualified Data.Map                    as M
import           Data.Tagged                 (Tagged (..))
import           Data.Time.Units             (Millisecond)
import           Mockable                    (MonadMockable, Production)
import           System.Wlog                 (LoggerNameBox, WithLogger)
import           Universum

import           Pos.Communication.PeerState (PeerStateHolder, WithPeerState)
import qualified Pos.Context                 as PC
import           Pos.Crypto                  (WithHash (..))
import           Pos.DB                      (MonadDB)
import qualified Pos.DB.Block                as DB
import           Pos.DB.Error                (DBError (..))
import qualified Pos.DB.GState               as GS
import           Pos.Delegation              (DelegationT (..))
import           Pos.DHT.Model               (MonadDHT, getKnownPeers)
import           Pos.DHT.Real                (KademliaDHT (..))
import           Pos.Slotting                (NtpSlotting, SlottingHolder,
                                              getLastKnownSlotDuration)
import           Pos.Ssc.Class               (Ssc, SscHelpersClass)
import           Pos.Ssc.Extra               (SscHolder (..))
import           Pos.Txp                     (TxpHolder (..), UtxoView (..), belongsTo,
                                              evalUtxoStateT, filterUtxoByAddr,
                                              getMemPool, getUtxoView, runUtxoStateT,
                                              txProcessTransaction, _mpLocalTxs)
import           Pos.Txp.Core.Types          (TxAux, TxId, Utxo, txOutValue)
import           Pos.Types                   (Address, BlockHeader, ChainDifficulty, Coin,
                                              difficultyL, prevBlockL, prevBlockL,
                                              sumCoins, sumCoins)
import           Pos.Types.Coin              (unsafeIntegerToCoin)
import           Pos.Update                  (ConfirmedProposalState (..), USHolder (..))
import           Pos.Util                    (maybeThrow)
import           Pos.Util.Shutdown           (triggerShutdown)
import           Pos.WorkMode                (MinWorkMode, RawRealMode)

import           Pos.Wallet.Context          (ContextHolder, WithWalletContext)
import           Pos.Wallet.KeyStorage       (KeyStorage, MonadKeys)
import           Pos.Wallet.State            (WalletDB)
import qualified Pos.Wallet.State            as WS
import           Pos.Wallet.Tx.Pure          (TxHistoryEntry, deriveAddrHistory,
                                              deriveAddrHistoryPartial, getRelatedTxs)
import           Pos.Wallet.Web.State        (WalletWebDB (..))

-- | A class which have the methods to get state of address' balance
class Monad m => MonadBalances m where
    getOwnUtxo :: Address -> m Utxo
    getBalance :: Address -> m Coin
    getBalance addr = unsafeIntegerToCoin . sumCoins .
                      map (txOutValue . fst) . toList <$> getOwnUtxo addr
    -- TODO: add a function to get amount of stake (it's different from
    -- balance because of distributions)

    default getOwnUtxo :: (MonadTrans t, MonadBalances m', t m' ~ m) => Address -> m Utxo
    getOwnUtxo = lift . getOwnUtxo

instance MonadBalances m => MonadBalances (ReaderT r m)
instance MonadBalances m => MonadBalances (StateT s m)
instance MonadBalances m => MonadBalances (KademliaDHT m)
instance MonadBalances m => MonadBalances (KeyStorage m)
instance MonadBalances m => MonadBalances (PeerStateHolder m)
instance MonadBalances m => MonadBalances (NtpSlotting m)
instance MonadBalances m => MonadBalances (SlottingHolder m)

deriving instance MonadBalances m => MonadBalances (PC.ContextHolder ssc m)
deriving instance MonadBalances m => MonadBalances (SscHolder ssc m)
deriving instance MonadBalances m => MonadBalances (DelegationT m)
deriving instance MonadBalances m => MonadBalances (USHolder m)
deriving instance MonadBalances m => MonadBalances (WalletWebDB m)

-- | Instances of 'MonadBalances' for wallet's and node's DBs
instance MonadIO m => MonadBalances (WalletDB m) where
    getOwnUtxo addr = WS.getUtxo >>= return . filterUtxoByAddr addr

instance (MonadDB m, MonadMask m) => MonadBalances (TxpHolder m) where
    getOwnUtxo addr = do
        utxo <- GS.getFilteredUtxo addr
        updates <- getUtxoView
        let toDel = _uvDelUtxo updates
            toAdd = HM.filter (`belongsTo` addr) $ _uvAddUtxo updates
            utxo' = foldr M.delete utxo toDel
        return $ HM.foldrWithKey M.insert utxo' toAdd

--deriving instance MonadBalances m => MonadBalances (Modern.TxpLDHolder m)

-- | A class which have methods to get transaction history
class Monad m => MonadTxHistory m where
    getTxHistory :: SscHelpersClass ssc
                 => Tagged ssc (Address -> m [TxHistoryEntry])
    saveTx :: (TxId, TxAux) -> m ()

    default getTxHistory :: (SscHelpersClass ssc, MonadTrans t, MonadTxHistory m', t m' ~ m) => Tagged ssc (Address -> m [TxHistoryEntry])
    getTxHistory = fmap lift <$> getTxHistory

    default saveTx :: (MonadTrans t, MonadTxHistory m', t m' ~ m) => (TxId, TxAux) -> m ()
    saveTx = lift . saveTx

instance MonadTxHistory m => MonadTxHistory (ReaderT r m)
instance MonadTxHistory m => MonadTxHistory (StateT s m)
instance MonadTxHistory m => MonadTxHistory (KademliaDHT m)
instance MonadTxHistory m => MonadTxHistory (KeyStorage m)
instance MonadTxHistory m => MonadTxHistory (PeerStateHolder m)
instance MonadTxHistory m => MonadTxHistory (NtpSlotting m)
instance MonadTxHistory m => MonadTxHistory (SlottingHolder m)

deriving instance MonadTxHistory m => MonadTxHistory (PC.ContextHolder ssc m)
deriving instance MonadTxHistory m => MonadTxHistory (SscHolder ssc m)
deriving instance MonadTxHistory m => MonadTxHistory (DelegationT m)
deriving instance MonadTxHistory m => MonadTxHistory (USHolder m)
deriving instance MonadTxHistory m => MonadTxHistory (WalletWebDB m)

-- | Instances of 'MonadTxHistory' for wallet's and node's DBs

-- | Get tx history for Address
instance MonadIO m => MonadTxHistory (WalletDB m) where
    getTxHistory = Tagged $ \addr -> do
        chain <- WS.getBestChain
        utxo <- WS.getOldestUtxo
        fmap (fst . fromMaybe (panic "deriveAddrHistory: Nothing")) $
            runMaybeT $ flip runUtxoStateT utxo $
            deriveAddrHistory addr chain
    saveTx _ = pure ()

instance (MonadDB m, MonadThrow m, WithLogger m)
         => MonadTxHistory (TxpHolder m) where
    getTxHistory :: forall ssc. SscHelpersClass ssc
                 => Tagged ssc (Address -> TxpHolder m [TxHistoryEntry])
    getTxHistory = Tagged $ \addr -> do
        bot <- GS.getBot
        tip <- GS.getTip
        genUtxo <- GS.getFilteredGenUtxo addr

        -- Getting list of all hashes in main blockchain (excluding bottom block - it's genesis anyway)
        hashList <- flip unfoldrM tip $ \h ->
            if h == bot
            then return Nothing
            else do
                header <- DB.getBlockHeader @ssc h >>=
                    maybeThrow (DBMalformed "Best blockchain is non-continuous")
                let prev = header ^. prevBlockL
                return $ Just (h, prev)

        let blockFetcher h txs = do
                blk <- lift . lift $ DB.getBlock @ssc h >>=
                       maybeThrow (DBMalformed "A block mysteriously disappeared!")
                deriveAddrHistoryPartial txs addr [blk]
            localFetcher blkTxs = do
                let mp (txid, (tx, txw, txd)) = (WithHash tx txid, txw, txd)
                ltxs <- HM.toList . _mpLocalTxs <$> lift (lift getMemPool)
                txs <- getRelatedTxs addr $ map mp ltxs
                return $ txs ++ blkTxs

        result <- runMaybeT $
            evalUtxoStateT (foldrM blockFetcher [] hashList >>= localFetcher) genUtxo
        maybe (panic "deriveAddrHistory: Nothing") return result

    saveTx txw = () <$ runExceptT (txProcessTransaction txw)

--deriving instance MonadTxHistory m => MonadTxHistory (Modern.TxpLDHolder m)

class Monad m => MonadBlockchainInfo m where
    networkChainDifficulty :: m (Maybe ChainDifficulty)
    localChainDifficulty :: m ChainDifficulty
    blockchainSlotDuration :: m Millisecond
    connectedPeers :: m Word

    default networkChainDifficulty
        :: (MonadTrans t, MonadBlockchainInfo m', t m' ~ m) => m (Maybe ChainDifficulty)
    networkChainDifficulty = lift networkChainDifficulty

    default localChainDifficulty
        :: (MonadTrans t, MonadBlockchainInfo m', t m' ~ m) => m ChainDifficulty
    localChainDifficulty = lift localChainDifficulty

    default blockchainSlotDuration
        :: (MonadTrans t, MonadBlockchainInfo m', t m' ~ m) => m Millisecond
    blockchainSlotDuration = lift blockchainSlotDuration

    default connectedPeers
        :: (MonadTrans t, MonadBlockchainInfo m', t m' ~ m) => m Word
    connectedPeers = lift connectedPeers

instance MonadBlockchainInfo m => MonadBlockchainInfo (ReaderT r m)
instance MonadBlockchainInfo m => MonadBlockchainInfo (StateT s m)

deriving instance MonadBlockchainInfo m => MonadBlockchainInfo (WalletWebDB m)

-- | Stub instance for lite-wallet
instance MonadBlockchainInfo WalletRealMode where
    networkChainDifficulty = panic "notImplemented"
    localChainDifficulty = panic "notImplemented"
    blockchainSlotDuration = panic "notImplemented"
    connectedPeers = panic "notImplemented"

-- | Helpers for avoiding copy-paste
topHeader :: (SscHelpersClass ssc, MonadDB m) => m (BlockHeader ssc)
topHeader = maybeThrow (DBMalformed "No block with tip hash!") =<<
            DB.getBlockHeader =<< GS.getTip

getContextTMVar
    :: (Ssc ssc, MonadIO m, PC.WithNodeContext ssc m)
    => (PC.NodeContext ssc -> TMVar a)
    -> m (Maybe a)
getContextTMVar getter =
    PC.getNodeContext >>=
    atomically . tryReadTMVar . getter

recoveryHeader
    :: (Ssc ssc, MonadIO m, PC.WithNodeContext ssc m)
    => m (Maybe (BlockHeader ssc))
recoveryHeader = fmap snd <$> getContextTMVar PC.ncRecoveryHeader

downloadHeader
    :: (Ssc ssc, MonadIO m, PC.WithNodeContext ssc m)
    => m (Maybe (BlockHeader ssc))
downloadHeader = getContextTMVar PC.ncProgressHeader

-- | Instance for full-node's ContextHolder
instance forall ssc . SscHelpersClass ssc =>
         MonadBlockchainInfo (RawRealMode ssc) where
    networkChainDifficulty = fmap (^. difficultyL) <$> recoveryHeader

    localChainDifficulty = downloadHeader >>= \case
        Just dh -> return $ dh ^. difficultyL
        Nothing -> view difficultyL <$> topHeader @ssc

    connectedPeers = fromIntegral . length <$> getKnownPeers
    blockchainSlotDuration = getLastKnownSlotDuration

-- | Abstraction over getting update proposals
class Monad m => MonadUpdates m where
    waitForUpdate :: m ConfirmedProposalState
    applyLastUpdate :: m ()

    default waitForUpdate :: (MonadTrans t, MonadUpdates m', t m' ~ m)
                          => m ConfirmedProposalState
    waitForUpdate = lift waitForUpdate

    default applyLastUpdate :: (MonadTrans t, MonadUpdates m', t m' ~ m)
                            => m ()
    applyLastUpdate = lift applyLastUpdate

instance MonadUpdates m => MonadUpdates (ReaderT r m)
instance MonadUpdates m => MonadUpdates (StateT s m)
instance MonadUpdates m => MonadUpdates (KademliaDHT m)
instance MonadUpdates m => MonadUpdates (KeyStorage m)
instance MonadUpdates m => MonadUpdates (PeerStateHolder m)
instance MonadUpdates m => MonadUpdates (NtpSlotting m)
instance MonadUpdates m => MonadUpdates (SlottingHolder m)

deriving instance MonadUpdates m => MonadUpdates (TxpHolder m)
deriving instance MonadUpdates m => MonadUpdates (SscHolder ssc m)
deriving instance MonadUpdates m => MonadUpdates (DelegationT m)
deriving instance MonadUpdates m => MonadUpdates (USHolder m)
deriving instance MonadUpdates m => MonadUpdates (WalletWebDB m)

-- | Dummy instance for lite-wallet
instance MonadIO m => MonadUpdates (WalletDB m) where
    waitForUpdate = panic "notImplemented"
    applyLastUpdate = pure ()

-- | Instance for full node
instance (Ssc ssc, MonadIO m, WithLogger m) =>
         MonadUpdates (PC.ContextHolder ssc m) where
    waitForUpdate = liftIO . takeMVar . PC.ncUpdateSemaphore =<< PC.getNodeContext
    applyLastUpdate = triggerShutdown

---------------------------------------------------------------
-- Composite restrictions
---------------------------------------------------------------

type TxMode ssc m
    = ( MinWorkMode m
      , MonadBalances m
      , MonadTxHistory m
      , MonadMockable m
      , MonadMask m
      )

type WalletMode ssc m
    = ( TxMode ssc m
      , MonadKeys m
      , MonadBlockchainInfo m
      , MonadUpdates m
      , WithWalletContext m
      , MonadDHT m
      , WithPeerState m
      )

---------------------------------------------------------------
-- Implementations of 'WalletMode'
---------------------------------------------------------------

type WalletRealMode = PeerStateHolder (KademliaDHT
                      (KeyStorage
                       (WalletDB
                        (ContextHolder
                         (LoggerNameBox
                          Production
                           )))))<|MERGE_RESOLUTION|>--- conflicted
+++ resolved
@@ -1,9 +1,6 @@
 {-# LANGUAGE ConstraintKinds      #-}
-<<<<<<< HEAD
 {-# LANGUAGE InstanceSigs         #-}
 {-# LANGUAGE ScopedTypeVariables  #-}
-=======
->>>>>>> 9a6fba00
 {-# LANGUAGE TypeFamilies         #-}
 {-# LANGUAGE UndecidableInstances #-}
 
