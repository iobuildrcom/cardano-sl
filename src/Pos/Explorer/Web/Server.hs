--- conflicted
+++ resolved
@@ -28,10 +28,10 @@
 import qualified Data.List.NonEmpty             as NE
 import           Data.Maybe                     (fromMaybe)
 import           Data.Time.Clock.POSIX          (POSIXTime)
+import           Formatting                     (build, sformat, (%))
 import           Network.Wai                    (Application)
 import           Servant.API                    ((:<|>) ((:<|>)))
 import           Servant.Server                 (Server, ServerT, serve)
-import           Formatting                     (sformat, build, (%))
 
 import           Pos.Communication              (SendActions)
 import           Pos.Crypto                     (WithHash (..), hash, withHash)
@@ -69,8 +69,8 @@
 import           Pos.Web                        (serveImpl)
 import           Pos.WorkMode                   (WorkMode)
 
-import           Pos.Explorer                   (TxExtra (..), getEpochBlocks,
-                                                 getPageBlocks, getTxExtra)
+import           Pos.Explorer                   (TxExtra (..), getPageBlocks,
+                                                 getTxExtra)
 import qualified Pos.Explorer                   as EX (getAddrBalance,
                                                        getAddrHistory,
                                                        getTxExtra)
@@ -282,27 +282,22 @@
     => Maybe Word
     -> Word
     -> m (Integer, [CBlockEntry])
-<<<<<<< HEAD
-getBlocksPage (toInteger -> pageNumber) pageSize = do
-=======
 getBlocksPage mPageNumber pageSize = do
->>>>>>> 95640d5a
 
     -- Get total pages from the blocks.
     totalPages <- getBlocksPagesTotal pageSize
 
-    -- Initially set on the last page number.
-    let pageNumber      = fromMaybe totalPages $ toInteger <$> mPageNumber
-    let calculateOffset = pageNumber * pageSizeInt
-    let pageNumberInt   = toInteger pageNumber
-
-    -- Get total blocks in the blockchain.
-    blocksTotal <- toInteger <$> getBlocksTotal
+    -- Initially set on the last page number if page number not defined.
+    let pageNumber = fromMaybe totalPages $ toInteger <$> mPageNumber
 
     -- Make sure the parameters are valid.
+    when (pageNumber <= 0) $
+        throwM $ Internal "Number of pages must be greater than 0."
+
     when (pageNumber > totalPages) $
         throwM $ Internal "Number of pages exceeds total pages number."
 
+    -- TODO: Fix in the future.
     when (pageSize /= 10) $
         throwM $ Internal "We currently support only page size of 10."
 
@@ -318,14 +313,13 @@
     -- Return total pages and the blocks. We start from page 1.
     pure (totalPages, cBlocksEntry)
   where
-<<<<<<< HEAD
 
     -- Either get the @HeaderHash@es from the @Page@ or throw an exception.
     getPageHHsOrThrow 
         :: (DB.MonadBlockDB SscGodTossing m, MonadThrow m)
         => Int
         -> m [HeaderHash]
-    getPageHHsOrThrow pageNumber' = getPageBlocks pageNumber' >>=
+    getPageHHsOrThrow pageNumber = getPageBlocks pageNumber >>=
         maybeThrow (Internal errMsg)
       where
         errMsg :: Text
@@ -338,9 +332,6 @@
         -> m (Block SscGodTossing)
     getBlockOrThrow headerHash = DB.blkGetBlock headerHash >>= 
         maybeThrow (Internal "Block with hash cannot be found!")
-=======
-    pageSizeInt     = toInteger pageSize
->>>>>>> 95640d5a
 
 
 -- | Get total pages from blocks. Calculated from
