{-# LANGUAGE ConstraintKinds #-}
{-# LANGUAGE TypeOperators   #-}
{-# LANGUAGE TupleSections  #-}
-- API server logic

module Pos.Explorer.Web.Server
       ( explorerServeImpl
       , explorerApp
       , explorerHandlers
       ) where

<<<<<<< HEAD
import           Control.Monad.Catch             (try)
import           Control.Monad.Loops             (unfoldrM)
import           Control.Monad.Trans.Maybe       (MaybeT (..))
import qualified Data.HashMap.Strict             as HM
import qualified Data.List.NonEmpty              as NE
import           Data.Maybe                      (fromMaybe)
import           Network.Wai                     (Application)
import           Servant.API                     ((:<|>) ((:<|>)))
import           Servant.Server                  (Server, ServerT, serve)
=======
import           Control.Lens                   (at)
import           Control.Monad.Catch            (try)
import           Control.Monad.Loops            (unfoldrM)
import           Control.Monad.Trans.Maybe      (MaybeT (..))
import qualified Data.HashMap.Strict            as HM
import qualified Data.List.NonEmpty             as NE
import           Data.Maybe                     (fromMaybe)
import           Network.Wai                    (Application)
import           Servant.API                    ((:<|>) ((:<|>)))
import           Servant.Server                 (Server, ServerT, serve)
>>>>>>> cc8a1167
import           Universum

import           Pos.Communication              (SendActions)
import           Pos.Crypto                     (WithHash (..), withHash, hash)
import qualified Pos.DB.Block                   as DB
import qualified Pos.DB.GState                  as GS
import qualified Pos.DB.GState.Balances         as GS (getFtsStake)
import qualified Pos.DB.GState.Explorer         as GS (getTxExtra, getAddrHistory)
import           Pos.Slotting                   (MonadSlots (..), getSlotStart)
import           Pos.Ssc.GodTossing             (SscGodTossing)
import           Pos.Txp                        (Tx (..), TxId, TxOutAux (..), TxAux,
                                                 getLocalTxs, getMemPool, mpAddrHistories,
                                                 mpLocalTxs, mpLocalTxsExtra, topsortTxs,
                                                 txOutValue, _txOutputs)
import           Pos.Types                      (Address (..), HeaderHash, MainBlock,
                                                 Timestamp, blockTxs, difficultyL,
                                                 gbHeader, gbhConsensus, mcdSlot, mkCoin,
                                                 prevBlockL, sumCoins,
<<<<<<< HEAD
                                                 unsafeIntegerToCoin,
                                                 unsafeSubCoin)

import           Pos.Types.Explorer             (TxExtra (..))
import           Pos.Util                       (maybeThrow)
=======
                                                 unsafeIntegerToCoin, unsafeSubCoin)
import           Pos.Types.Explorer             (TxExtra (..), AddrHistory)
import           Pos.Util                       (maybeThrow, NewestFirst (..))
import qualified Pos.Util.Modifier              as MM
>>>>>>> cc8a1167
import           Pos.Web                        (serveImpl)
import           Pos.WorkMode                   (WorkMode)

import           Pos.Explorer.Aeson.ClientTypes ()
import           Pos.Explorer.Web.Api           (ExplorerApi, explorerApi)
import           Pos.Explorer.Web.ClientTypes   (CAddress (..), CAddressSummary (..),
                                                 CBlockEntry (..), CBlockSummary (..),
                                                 CHash, CTxEntry (..), CTxId (..),
                                                 CTxSummary (..), TxInternal (..),
                                                 convertTxOutputs, fromCAddress, toTxBrief,
                                                 fromCHash', fromCTxId, toBlockEntry,
                                                 toBlockSummary, toPosixTime, toTxEntry)
import           Pos.Explorer.Web.Error         (ExplorerError (..))
import           Pos.Explorer.Web.Sockets.Holder (MonadExplorerSockets)

----------------------------------------------------------------
-- Top level functionality
----------------------------------------------------------------

type ExplorerMode m = WorkMode SscGodTossing m
type SocketsExplorerMode m
    = ( WorkMode SscGodTossing m
      , MonadExplorerSockets m
      )

explorerServeImpl :: ExplorerMode m => m Application -> Word16 -> m ()
explorerServeImpl = flip serveImpl "*"

explorerApp :: ExplorerMode m => m (Server ExplorerApi) -> m Application
explorerApp serv = serve explorerApi <$> serv

----------------------------------------------------------------
-- Handlers
----------------------------------------------------------------

explorerHandlers :: ExplorerMode m => SendActions m -> ServerT ExplorerApi m
explorerHandlers _sendActions =
      apiBlocksLast
    :<|>
      apiBlocksSummary
    :<|>
      apiBlocksTxs
    :<|>
      apiTxsLast
    :<|>
      apiTxsSummary
    :<|>
      apiAddressSummary
  where
    apiBlocksLast     = catchExplorerError ... defaultLimit 10 getLastBlocks
    apiBlocksSummary  = catchExplorerError . getBlockSummary
    apiBlocksTxs      = (\h -> catchExplorerError ... defaultLimit 10 (getBlockTxs h))
    apiTxsLast        = catchExplorerError ... defaultLimit 10 getLastTxs
    apiTxsSummary     = catchExplorerError . getTxSummary
    apiAddressSummary = catchExplorerError . getAddressSummary

    catchExplorerError = try
    f ... g = (f .) . g

defaultLimit
    :: Word                 -- default limit (default offset is always 0)
    -> (Word -> Word -> a)  -- action to transform
    -> Maybe Word
    -> Maybe Word
    -> a
defaultLimit lim action mlim moff =
    action (fromMaybe lim mlim) (fromMaybe 0 moff)

getLastBlocks :: ExplorerMode m => Word -> Word -> m [CBlockEntry]
getLastBlocks lim off = do
    tip <- GS.getTip
    let getNextBlk h _ = fmap (view prevBlockL) $
            DB.getBlockHeader @SscGodTossing h >>=
            maybeThrow (Internal "Block database is malformed!")
    start <- foldlM getNextBlk tip [0..off]

    let unfolder n h = do
            when (n == 0) $
                fail "limit!"
            MaybeT (DB.getBlock @SscGodTossing h) >>= \case
                Left gb -> unfolder n (gb ^. prevBlockL)
                Right mb -> (,) <$> lift (toBlockEntry mb) <*>
                            pure (n - 1, mb ^. prevBlockL)
    flip unfoldrM (lim, start) $ \(n, h) -> runMaybeT $ unfolder n h

getLastTxs :: ExplorerMode m => Word -> Word -> m [CTxEntry]
getLastTxs (fromIntegral -> lim) (fromIntegral -> off) = do
    mempoolTxs <- getMempoolTxs

    let lenTxs = length mempoolTxs
        (newOff, newLim) = recalculateOffLim off lim lenTxs
        localTxsWithTs = take lim $ drop off mempoolTxs

    blockTxsWithTs <- getBlockchainTxs newOff newLim

    pure $ [toTxEntry (tiTimestamp txi) (tiTx txi) | txi <- localTxsWithTs <> blockTxsWithTs]

getBlockSummary :: ExplorerMode m => CHash -> m CBlockSummary
getBlockSummary (fromCHash' -> h) = do
    mainBlock <- getMainBlock h
    toBlockSummary mainBlock

getBlockTxs :: ExplorerMode m => CHash -> Word -> Word -> m [CTxEntry]
getBlockTxs (fromCHash' -> h) (fromIntegral -> lim) (fromIntegral -> off) = do
    blk <- getMainBlock h
    txs <- topsortTxsOrFail withHash $ toList $ blk ^. blockTxs
    forM (take lim . drop off $ txs) $ \tx -> do
        TxExtra {..} <- GS.getTxExtra (hash tx) >>=
            maybeThrow (Internal "In-block transaction doesn't \
                                 \have extra info in DB")
        pure $ toTxEntry teReceivedTime tx

getAddressSummary :: ExplorerMode m => CAddress -> m CAddressSummary
getAddressSummary cAddr = cAddrToAddr cAddr >>= \addr -> case addr of
    PubKeyAddress sid _ -> do
        balance <- fromMaybe (mkCoin 0) <$> GS.getFtsStake sid
        -- TODO: add number of coins when it's implemented
        -- TODO: retrieve transactions from something like an index
        txIds <- getNewestFirst <$> getAddrHistory addr
        transactions <- forM txIds $ \id -> do
            extra <- getTxExtraOrFail id
            tx <- getTxMain id extra
            let txInt = TxInternal (teReceivedTime extra) tx
            pure $ toTxBrief txInt extra
        return $ CAddressSummary cAddr 0 balance transactions
    _ -> throwM $
         Internal "Non-P2PKH addresses are not supported in Explorer yet"

getTxSummary :: ExplorerMode m => CTxId -> m CTxSummary
getTxSummary cTxId = do
    -- There are two places whence we can fetch a transaction: MemPool and DB.
    -- However, TxExtra should be added in the DB when a transaction is added
    -- to MemPool. So we start with TxExtra and then figure out whence to fetch
    -- the rest.
    txId <- cTxIdToTxId cTxId
    txExtra <- getTxExtraOrFail txId

    let blockchainPlace = teBlockchainPlace txExtra
        inputOutputs = map toaOut $ NE.toList $ teInputOutputs txExtra
        receivedTime = teReceivedTime txExtra

    (ctsBlockTimeIssued, ctsBlockHeight, ctsOutputs) <-
        case blockchainPlace of
            Nothing -> do
                -- Fetching transaction from MemPool.
                tx <- fetchTxFromMempoolOrFail txId
                let txOutputs = convertTxOutputs . NE.toList . _txOutputs $
                        view _1 tx
                pure (Nothing, Nothing, txOutputs)
            Just (headerHash, txIndexInBlock) -> do
                -- Fetching transaction from DB.
                mb <- getMainBlock headerHash
                blkSlotStart <- getBlkSlotStart mb
                let blockHeight = fromIntegral $ mb ^. difficultyL
                tx <- maybeThrow (Internal "TxExtra return tx index that is out of bounds") $
                      atMay (toList $ mb ^. blockTxs) (fromIntegral txIndexInBlock)
                let txOutputs = convertTxOutputs . NE.toList $ _txOutputs tx
                    ts = toPosixTime <$> blkSlotStart
                pure (ts, Just blockHeight, txOutputs)

    let ctsId = cTxId
        ctsTxTimeIssued = toPosixTime receivedTime
        ctsRelayedBy = Nothing
        ctsTotalInput = unsafeIntegerToCoin $ sumCoins $ map txOutValue inputOutputs
        ctsInputs = convertTxOutputs inputOutputs
        ctsTotalOutput = unsafeIntegerToCoin $ sumCoins $ map snd ctsOutputs

    when (ctsTotalOutput > ctsTotalInput) $
        throwM $ Internal "Detected tx with output greater than input"

    let ctsFees = unsafeSubCoin ctsTotalInput ctsTotalOutput
    pure $ CTxSummary {..}

--------------------------------------------------------------------------------
-- Helpers
--------------------------------------------------------------------------------

fetchTxFromMempoolOrFail :: ExplorerMode m => TxId -> m TxAux
fetchTxFromMempoolOrFail txId =
    maybeThrow (Internal "Transaction not found in the mempool") =<<
    view (mpLocalTxs . at txId) <$> getMemPool

getMempoolTxs :: ExplorerMode m => m [TxInternal]
getMempoolTxs = do
    let mkWhTx (txid, (tx, _, _)) = WithHash tx txid
    localTxs <- fmap reverse $ topsortTxsOrFail mkWhTx =<< getLocalTxs
    localTxExtras <- MM.insertionsMap . view mpLocalTxsExtra <$> getMemPool

    pure . flip mapMaybe localTxs $ \(id, (tx, _, _)) -> do
        TxExtra {..} <- HM.lookup id localTxExtras
        pure $ TxInternal teReceivedTime tx

recalculateOffLim :: Int -> Int -> Int -> (Int, Int)
recalculateOffLim off lim lenTxs =
    if lenTxs <= off
    then (off - lenTxs, lim)
    else (0, lim - (lenTxs - off))

getBlockchainTxs :: ExplorerMode m => Int -> Int -> m [TxInternal]
getBlockchainTxs origOff origLim = do
    let unfolder off lim h = do
            when (lim <= 0) $
                fail "Finished"
            MaybeT (DB.getBlock @SscGodTossing h) >>= \case
                Left gb -> unfolder off lim (gb ^. prevBlockL)
                Right mb -> do
                    let mTxs = mb ^. blockTxs
                        lenTxs = length mTxs
                    if off >= lenTxs
                        then return ([], (off - lenTxs, lim, mb ^. prevBlockL))
                        else do
                        txs <- topsortTxsOrFail identity $ map withHash $ toList mTxs
                        let neededTxs = take lim $ drop off $ reverse txs
                            (newOff, newLim) = recalculateOffLim off lim lenTxs
                        blkTxEntries <- lift $ forM neededTxs $ \(WithHash tx id) -> do
                            TxExtra {..} <- maybeThrow (Internal "No extra info for tx in DB") =<<
                                            GS.getTxExtra id
                            pure $ TxInternal teReceivedTime tx
                        return (blkTxEntries, (newOff, newLim, mb ^. prevBlockL))

    tip <- GS.getTip
    fmap concat $ flip unfoldrM (origOff, origLim, tip) $
        \(o, l, h) -> runMaybeT $ unfolder o l h

getBlkSlotStart :: MonadSlots m => MainBlock ssc -> m (Maybe Timestamp)
getBlkSlotStart blk = getSlotStart $ blk ^. gbHeader . gbhConsensus . mcdSlot

topsortTxsOrFail :: MonadThrow m => (a -> WithHash Tx) -> [a] -> m [a]
topsortTxsOrFail f =
    maybeThrow (Internal "Dependency loop in txs set") .
    topsortTxs f

cAddrToAddr :: MonadThrow m => CAddress -> m Address
cAddrToAddr cAddr =
    fromCAddress cAddr &
    either (const $ throwM $ Internal "Invalid address!") pure

cTxIdToTxId :: MonadThrow m => CTxId -> m TxId
cTxIdToTxId cTxId =
    fromCTxId cTxId &
    either (const $ throwM $ Internal "Invalid transaction id!") pure

getMainBlock :: ExplorerMode m => HeaderHash -> m (MainBlock SscGodTossing)
getMainBlock h =
    DB.getBlock h >>=
    maybeThrow (Internal "No block found") >>=
    either (const $ throwM $ Internal "Block is genesis block") pure

getTxExtra :: ExplorerMode m => TxId -> m (Maybe TxExtra)
getTxExtra id =
    MM.lookupM GS.getTxExtra id =<<
    view mpLocalTxsExtra <$> getMemPool

getTxExtraOrFail :: ExplorerMode m => TxId -> m TxExtra
getTxExtraOrFail id =
    maybeThrow (Internal "Transaction not found") =<< getTxExtra id

getAddrHistory :: ExplorerMode m => Address -> m AddrHistory
getAddrHistory addr = getMemPool >>=
    maybe (GS.getAddrHistory addr) pure . view (mpAddrHistories . at addr)

getTxMain :: ExplorerMode m => TxId -> TxExtra -> m Tx
getTxMain id TxExtra {..} = case teBlockchainPlace of
    Nothing -> view _1 <$> fetchTxFromMempoolOrFail id
    Just (hh, idx) -> do
        mb <- getMainBlock hh
        maybeThrow (Internal "TxExtra return tx index that is out of bounds") $
            atMay (toList $ mb ^. blockTxs) $ fromIntegral idx<|MERGE_RESOLUTION|>--- conflicted
+++ resolved
@@ -9,17 +9,6 @@
        , explorerHandlers
        ) where
 
-<<<<<<< HEAD
-import           Control.Monad.Catch             (try)
-import           Control.Monad.Loops             (unfoldrM)
-import           Control.Monad.Trans.Maybe       (MaybeT (..))
-import qualified Data.HashMap.Strict             as HM
-import qualified Data.List.NonEmpty              as NE
-import           Data.Maybe                      (fromMaybe)
-import           Network.Wai                     (Application)
-import           Servant.API                     ((:<|>) ((:<|>)))
-import           Servant.Server                  (Server, ServerT, serve)
-=======
 import           Control.Lens                   (at)
 import           Control.Monad.Catch            (try)
 import           Control.Monad.Loops            (unfoldrM)
@@ -30,7 +19,7 @@
 import           Network.Wai                    (Application)
 import           Servant.API                    ((:<|>) ((:<|>)))
 import           Servant.Server                 (Server, ServerT, serve)
->>>>>>> cc8a1167
+
 import           Universum
 
 import           Pos.Communication              (SendActions)
@@ -49,18 +38,10 @@
                                                  Timestamp, blockTxs, difficultyL,
                                                  gbHeader, gbhConsensus, mcdSlot, mkCoin,
                                                  prevBlockL, sumCoins,
-<<<<<<< HEAD
-                                                 unsafeIntegerToCoin,
-                                                 unsafeSubCoin)
-
-import           Pos.Types.Explorer             (TxExtra (..))
-import           Pos.Util                       (maybeThrow)
-=======
                                                  unsafeIntegerToCoin, unsafeSubCoin)
 import           Pos.Types.Explorer             (TxExtra (..), AddrHistory)
 import           Pos.Util                       (maybeThrow, NewestFirst (..))
 import qualified Pos.Util.Modifier              as MM
->>>>>>> cc8a1167
 import           Pos.Web                        (serveImpl)
 import           Pos.WorkMode                   (WorkMode)
 
