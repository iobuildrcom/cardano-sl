{-# LANGUAGE FlexibleInstances     #-}
{-# LANGUAGE GADTs                 #-}
{-# LANGUAGE MultiParamTypeClasses #-}
{-# LANGUAGE RecursiveDo           #-}
{-# LANGUAGE ScopedTypeVariables   #-}
{-# LANGUAGE StandaloneDeriving    #-}
{-# LANGUAGE TypeApplications      #-}
{-# LANGUAGE TypeFamilies          #-}
{-# LANGUAGE DeriveGeneric         #-}

import           GHC.Generics                         (Generic)
import           Control.Monad                        (forM, forM_, when)
import           Control.Monad.IO.Class               (liftIO)
import           Data.Binary
import qualified Data.ByteString.Char8                as B8
import qualified Data.Set                             as S
import           Data.String                          (fromString)
import           Data.Void                            (Void)
import           Message.Message                      (BinaryP (..))
import           Mockable.Concurrent                  (wait)
import           Control.TimeWarp.Timed               (for)
import           Data.Time.Units                      (fromMicroseconds, Microsecond)
import           Mockable.Production
import           Network.Discovery.Abstract
import qualified Network.Discovery.Transport.Kademlia as K
import           Network.Transport.Abstract           (newEndPoint, Transport(..))
import           Network.Transport.Concrete           (concrete)
import qualified Network.Transport.TCP                as TCP
import           Node
import           System.Environment                   (getArgs)
import           System.Random

data Pong = Pong
deriving instance Generic Pong
deriving instance Show Pong
<<<<<<< HEAD
instance Binary Pong
=======
instance Binary Pong where
    put _ = putWord8 $ fromIntegral (1 :: Int)
    get = do
        w <- getWord8
        if w == fromIntegral (1 :: Int)
        then pure Pong
        else fail "no parse pong"
>>>>>>> 463d0cae

type Packing = BinaryP

workers :: NodeId -> StdGen -> NetworkDiscovery K.KademliaDiscoveryErrorCode Production -> [Worker Packing Production]
workers anId generator discovery = [pingWorker generator]
    where
    pingWorker :: StdGen -> SendActions Packing Production -> Production ()
    pingWorker gen sendActions = loop gen
        where
        loop g = do
            let (i, gen') = randomR (1000,2000000) g
                us = fromMicroseconds i :: Microsecond
            wait $ for us
            _ <- knownPeers discovery
            _ <- discoverPeers discovery
            peerSet <- knownPeers discovery
            liftIO . putStrLn $ show anId ++ " has peer set: " ++ show peerSet
            forM_ (S.toList peerSet) $ \addr -> withConnectionTo sendActions (NodeId addr) (fromString "ping") $
                \(cactions :: ConversationActions Void Pong Production) -> do
                    received <- recv cactions
                    case received of
                        Just Pong -> liftIO . putStrLn $ show anId ++ " heard PONG from " ++ show addr
                        Nothing -> error "Unexpected end of input"
            loop gen'

listeners :: NodeId -> [Listener Packing Production]
listeners anId = [Listener (fromString "ping") pongListener]
    where
    pongListener :: ListenerAction Packing Production
    pongListener = ListenerActionConversation $ \peerId (cactions :: ConversationActions Pong Void Production) -> do
        liftIO . putStrLn $ show anId ++  " heard PING from " ++ show peerId
        send cactions Pong

makeNode transport i = do
    let port = 3000 + i
    let host = "127.0.0.1"
    let anId = makeId i
    let initialPeer =
            if i == 0
            -- First node uses itself as initial peer, else it'll panic because
            -- its initial peer appears to be down.
            then K.Node (K.Peer host (fromIntegral port)) anId
            else K.Node (K.Peer host (fromIntegral (port - 1))) (makeId (i - 1))
    let kademliaConfig = K.KademliaConfiguration (fromIntegral port) anId
    let prng1 = mkStdGen (2 * i)
    let prng2 = mkStdGen ((2 * i) + 1)
    liftIO . putStrLn $ "Starting node " ++ show i
    Right endPoint <- newEndPoint transport
    rec { node <- startNode endPoint prng1 BinaryP (workers (nodeId node) prng2 discovery)
            (listeners (nodeId node))
        ; let localAddress = nodeEndPointAddress node
        ; liftIO . putStrLn $ "Making discovery for node " ++ show i
        ; discovery <- K.kademliaDiscovery kademliaConfig initialPeer localAddress
        }
    pure (node, discovery)
    where
    makeId anId
        | anId < 10 = B8.pack ("node_identifier_0" ++ show anId)
        | otherwise = B8.pack ("node_identifier_" ++ show anId)

main :: IO ()
main = runProduction $ do

    [arg0] <- liftIO getArgs
    let number = read arg0

    when (number > 99 || number < 1) $ error "Give a number in [1,99]"

    Right transport_ <- liftIO $ TCP.createTransport ("127.0.0.1") ("10128") TCP.defaultTCPParameters
    let transport = concrete transport_

    liftIO . putStrLn $ "Spawning " ++ show number ++ " nodes"
    nodesAndDiscoveries <- forM [0..number] (makeNode transport)

    liftIO $ putStrLn "Hit return to stop"
    _ <- liftIO $ getChar

    liftIO $ putStrLn "Stopping nodes"
    forM_ nodesAndDiscoveries (\(n, d) -> stopNode n >> closeDiscovery d)<|MERGE_RESOLUTION|>--- conflicted
+++ resolved
@@ -1,3 +1,4 @@
+{-# LANGUAGE DeriveGeneric         #-}
 {-# LANGUAGE FlexibleInstances     #-}
 {-# LANGUAGE GADTs                 #-}
 {-# LANGUAGE MultiParamTypeClasses #-}
@@ -6,24 +7,23 @@
 {-# LANGUAGE StandaloneDeriving    #-}
 {-# LANGUAGE TypeApplications      #-}
 {-# LANGUAGE TypeFamilies          #-}
-{-# LANGUAGE DeriveGeneric         #-}
 
-import           GHC.Generics                         (Generic)
 import           Control.Monad                        (forM, forM_, when)
 import           Control.Monad.IO.Class               (liftIO)
+import           Control.TimeWarp.Timed               (for)
 import           Data.Binary
 import qualified Data.ByteString.Char8                as B8
 import qualified Data.Set                             as S
 import           Data.String                          (fromString)
+import           Data.Time.Units                      (Microsecond, fromMicroseconds)
 import           Data.Void                            (Void)
+import           GHC.Generics                         (Generic)
 import           Message.Message                      (BinaryP (..))
 import           Mockable.Concurrent                  (wait)
-import           Control.TimeWarp.Timed               (for)
-import           Data.Time.Units                      (fromMicroseconds, Microsecond)
 import           Mockable.Production
 import           Network.Discovery.Abstract
 import qualified Network.Discovery.Transport.Kademlia as K
-import           Network.Transport.Abstract           (newEndPoint, Transport(..))
+import           Network.Transport.Abstract           (Transport (..), newEndPoint)
 import           Network.Transport.Concrete           (concrete)
 import qualified Network.Transport.TCP                as TCP
 import           Node
@@ -33,17 +33,7 @@
 data Pong = Pong
 deriving instance Generic Pong
 deriving instance Show Pong
-<<<<<<< HEAD
-instance Binary Pong
-=======
 instance Binary Pong where
-    put _ = putWord8 $ fromIntegral (1 :: Int)
-    get = do
-        w <- getWord8
-        if w == fromIntegral (1 :: Int)
-        then pure Pong
-        else fail "no parse pong"
->>>>>>> 463d0cae
 
 type Packing = BinaryP
 
