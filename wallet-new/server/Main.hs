--- conflicted
+++ resolved
@@ -30,12 +30,9 @@
                                  getWalletAddresses, runWRealMode)
 import           Pos.Wallet.Web.Mode (WalletWebMode)
 import           Pos.Wallet.Web.State (flushWalletStorage)
-<<<<<<< HEAD
 import           Pos.Wallet.Web.Tracking.Decrypt (eskToWalletDecrCredentials)
 import           Pos.Wallet.Web.Tracking.Sync (syncWallet)
-=======
 import           Servant.Swagger (HasSwagger)
->>>>>>> d3211cb3
 import           System.Wlog (LoggerName, Severity, logInfo, logMessage, usingLoggerName)
 
 import           Cardano.Wallet.API (walletAPI)
