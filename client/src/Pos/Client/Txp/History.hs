{-# LANGUAGE AllowAmbiguousTypes #-}
{-# LANGUAGE InstanceSigs        #-}
{-# LANGUAGE RankNTypes          #-}
{-# LANGUAGE TemplateHaskell     #-}
{-# LANGUAGE TypeFamilies        #-}

module Pos.Client.Txp.History
       ( TxHistoryEntry(..)
       , thTxId
       , thTx
       , thInputs
       , thDifficulty
       , thOutputAddrs
       , thTimestamp
       , _thInputAddrs

       , MonadTxHistory(..)

       -- * History derivation
       , getBlockHistoryDefault
       , getLocalHistoryDefault
       , SaveTxException (..)
       , saveTxDefault

       , txHistoryListToMap

       -- * Unused (٩◔̯◔۶)
       , deriveAddrHistory
       ) where

import           Universum

import           Control.Exception.Safe (Exception (..))
import           Control.Lens (makeLenses)
import           Control.Monad.Trans (MonadTrans)
import qualified Data.Map.Strict as M (fromList, insert)
import qualified Data.Text.Buildable
import           Formatting (bprint, build, (%))
import           JsonLog (CanJsonLog (..))
import           Mockable (CurrentTime, Mockable)
import           Serokell.Util.Text (listJson)
import           System.Wlog (WithLogger)

import           Pos.Block.Base (genesisBlock0)
import           Pos.Core (Address, ChainDifficulty, HasConfiguration, Timestamp (..), difficultyL,
                           headerHash)
import           Pos.Core.Block (Block, MainBlock, mainBlockSlot, mainBlockTxPayload)
import           Pos.Crypto (WithHash (..), withHash)
import           Pos.DB (MonadDBRead, MonadGState)
import           Pos.DB.Block (getBlock)
import qualified Pos.GState as GS
import           Pos.KnownPeers (MonadFormatPeers (..))
import           Pos.Network.Types (HasNodeType)
import           Pos.Reporting (HasReportingContext)
import           Pos.Slotting (MonadSlots, getSlotStartPure, getSystemStartM)
import           Pos.StateLock (StateLock, StateLockMetrics)
<<<<<<< HEAD
import           Pos.Txp (MempoolExt, MemPoolModifyReason, MonadTxpLocal, MonadTxpMem, MonadUtxo, MonadUtxoRead, ToilT,
                          Tx (..), TxAux (..), TxId, TxOut, TxOutAux (..), TxWitness, TxpError (..),
                          applyTxToUtxo, evalToilTEmpty, flattenTxPayload, genesisUtxo, getLocalTxs,
                          runDBToil, topsortTxs, txOutAddress, txpProcessTx, unGenesisUtxo, utxoGet)
=======
import           Pos.Txp (MempoolExt, MonadTxpLocal, MonadTxpMem, ToilVerFailure, Tx (..),
                          TxAux (..), TxId, TxOut, TxOutAux (..), TxWitness, TxpError (..),
                          UtxoLookup, UtxoM, UtxoModifier, applyTxToUtxo, buildUtxo, evalUtxoM,
                          flattenTxPayload, genesisUtxo, getLocalTxs, runUtxoM, topsortTxs,
                          txOutAddress, txpProcessTx, unGenesisUtxo, utxoGet, utxoToLookup,
                          withTxpLocalData)
>>>>>>> 31bbbf5d
import           Pos.Util (eitherToThrow, maybeThrow)
import           Pos.Util.Util (HasLens')

----------------------------------------------------------------------
-- Deduction of history
----------------------------------------------------------------------

-- | For given tx, gives list of source addresses of this tx, with respective 'TxIn's
getSenders :: Tx -> UtxoM [TxOut]
getSenders UnsafeTx {..} = do
    utxo <- catMaybes <$> mapM utxoGet (toList _txInputs)
    return $ toaOut <$> utxo

-- | Datatype for returning info about tx history
data TxHistoryEntry = THEntry
    { _thTxId        :: !TxId
    , _thTx          :: !Tx
    , _thDifficulty  :: !(Maybe ChainDifficulty)
    , _thInputs      :: ![TxOut]
    , _thOutputAddrs :: ![Address]
    , _thTimestamp   :: !(Maybe Timestamp)
    } deriving (Show, Eq, Generic, Ord)

-- | Remained for compatibility
_thInputAddrs :: TxHistoryEntry -> [Address]
_thInputAddrs = map txOutAddress . _thInputs

makeLenses ''TxHistoryEntry

instance Buildable TxHistoryEntry where
    build THEntry {..} =
        bprint
            ("{ id="%build%" inputs="%listJson%" outputs="%listJson
             %" diff="%build%" time="%build%" }")
            _thTxId
            _thInputs
            _thOutputAddrs
            _thDifficulty
            _thTimestamp

-- | Select transactions by predicate on related addresses
getTxsByPredicate
    :: ([Address] -> Bool)
    -> Maybe ChainDifficulty
    -> Maybe Timestamp
    -> [(WithHash Tx, TxWitness)]
    -> UtxoM (Map TxId TxHistoryEntry)
getTxsByPredicate pr mDiff mTs txs = go txs mempty
  where
    go [] !acc = return acc
    go ((wh@(WithHash tx txId), _wit) : rest) !acc = do
        inputs <- getSenders tx
        let outgoings = toList $ txOutAddress <$> _txOutputs tx
        let incomings = map txOutAddress inputs

        applyTxToUtxo wh

        let acc' = if pr (incomings ++ outgoings)
                   then M.insert txId (THEntry txId tx mDiff inputs outgoings mTs) acc
                   else acc
        go rest acc'

-- | Select transactions related to one of given addresses
getRelatedTxsByAddrs
    :: [Address]
    -> Maybe ChainDifficulty
    -> Maybe Timestamp
    -> [(WithHash Tx, TxWitness)]
    -> UtxoM (Map TxId TxHistoryEntry)
getRelatedTxsByAddrs addrs = getTxsByPredicate $ any (`elem` addrs)

-- | Given a full blockchain, derive address history and Utxo
-- TODO: Such functionality will still be useful for merging
-- blockchains when wallet state is ready, but some metadata for
-- Tx will be required.
deriveAddrHistory :: [Address] -> [Block] -> UtxoM (Map TxId TxHistoryEntry)
deriveAddrHistory addrs chain =
    foldrM (flip $ deriveAddrHistoryBlk addrs $ const Nothing) mempty chain

deriveAddrHistoryBlk
    :: [Address]
    -> (MainBlock -> Maybe Timestamp)
    -> Map TxId TxHistoryEntry
    -> Block
    -> UtxoM (Map TxId TxHistoryEntry)
deriveAddrHistoryBlk _ _ hist (Left _) = pure hist
deriveAddrHistoryBlk addrs getTs hist (Right blk) = do
    let mapper TxAux {..} = (withHash taTx, taWitness)
        difficulty = blk ^. difficultyL
        mTimestamp = getTs blk
    txs <- getRelatedTxsByAddrs addrs (Just difficulty) mTimestamp $
           map mapper . flattenTxPayload $
           blk ^. mainBlockTxPayload
    return $ txs <> hist -- TODO: Are we sure there is no intersection? OTherwise, the order might matter

----------------------------------------------------------------------------
-- Genesis UtxoLookup
----------------------------------------------------------------------------

genesisUtxoLookup :: HasConfiguration => UtxoLookup
genesisUtxoLookup = utxoToLookup . unGenesisUtxo $ genesisUtxo

----------------------------------------------------------------------------
-- MonadTxHistory
----------------------------------------------------------------------------

-- | A class which have methods to get transaction history
class (Monad m, HasConfiguration) => MonadTxHistory m where
    getBlockHistory
        :: [Address] -> m (Map TxId TxHistoryEntry)
    getLocalHistory
        :: [Address] -> m (Map TxId TxHistoryEntry)
    saveTx :: (TxId, TxAux) -> m ()

    default getBlockHistory
        :: (MonadTrans t, MonadTxHistory m', t m' ~ m)
        => [Address] -> m (Map TxId TxHistoryEntry)
    getBlockHistory = lift . getBlockHistory

    default getLocalHistory
        :: (MonadTrans t, MonadTxHistory m', t m' ~ m)
        => [Address] -> m (Map TxId TxHistoryEntry)
    getLocalHistory = lift . getLocalHistory

    default saveTx :: (MonadTrans t, MonadTxHistory m', t m' ~ m) => (TxId, TxAux) -> m ()
    saveTx = lift . saveTx

instance {-# OVERLAPPABLE #-}
    (MonadTxHistory m, MonadTrans t, Monad (t m)) =>
        MonadTxHistory (t m)

type TxHistoryEnv ctx m =
    ( MonadDBRead m
    , MonadGState m
    , MonadTxpLocal m
    , MonadMask m
    , WithLogger m
    , MonadSlots ctx m
    , MonadReader ctx m
    , MonadTxpMem (MempoolExt m) ctx m
    , HasLens' ctx StateLock
    , HasLens' ctx (StateLockMetrics MemPoolModifyReason)
    , HasReportingContext ctx
    , Mockable CurrentTime m
    , MonadFormatPeers m
    , HasNodeType ctx
    , CanJsonLog m
    )

getBlockHistoryDefault
    :: forall ctx m. (HasConfiguration, TxHistoryEnv ctx m)
    => [Address] -> m (Map TxId TxHistoryEntry)
getBlockHistoryDefault addrs = do
    let bot      = headerHash genesisBlock0
    sd          <- GS.getSlottingData
    systemStart <- getSystemStartM

    let getBlockTimestamp :: MainBlock -> Maybe Timestamp
        getBlockTimestamp blk =
            getSlotStartPure systemStart (blk ^. mainBlockSlot) sd

    let filterFunc _blk _depth = True

    let foldStep ::
               (Map TxId TxHistoryEntry, UtxoModifier)
            -> Block
            -> (Map TxId TxHistoryEntry, UtxoModifier)
        foldStep (hist, modifier) blk =
            runUtxoM
                modifier
                genesisUtxoLookup
                (deriveAddrHistoryBlk addrs getBlockTimestamp hist blk)

    fst <$> GS.foldlUpWhileM getBlock bot filterFunc (pure ... foldStep) mempty

getLocalHistoryDefault
    :: forall ctx m. TxHistoryEnv ctx m
    => [Address] -> m (Map TxId TxHistoryEntry)
getLocalHistoryDefault addrs = do
    let mapper (txid, TxAux {..}) = (WithHash taTx txid, taWitness)
        topsortErr =
            TxpInternalError
                "getLocalHistory: transactions couldn't be topsorted!"
    localTxs <- withTxpLocalData getLocalTxs
    let ltxs = map mapper localTxs
    topsorted <- maybeThrow topsortErr (topsortTxs (view _1) ltxs)
    utxoLookup <- utxoToLookup <$> buildUtxo mempty (map snd localTxs)
    return $
        evalUtxoM mempty utxoLookup $
        getRelatedTxsByAddrs addrs Nothing Nothing topsorted

data SaveTxException =
    SaveTxToilFailure !ToilVerFailure
    deriving (Show)

instance Exception SaveTxException where
    displayException =
        \case
            SaveTxToilFailure x -> toString (pretty x)

saveTxDefault :: TxHistoryEnv ctx m => (TxId, TxAux) -> m ()
saveTxDefault txw = do
    res <- txpProcessTx txw
    eitherToThrow (first SaveTxToilFailure res)

txHistoryListToMap :: [TxHistoryEntry] -> Map TxId TxHistoryEntry
txHistoryListToMap = M.fromList . map (\tx -> (_thTxId tx, tx))<|MERGE_RESOLUTION|>--- conflicted
+++ resolved
@@ -54,19 +54,12 @@
 import           Pos.Reporting (HasReportingContext)
 import           Pos.Slotting (MonadSlots, getSlotStartPure, getSystemStartM)
 import           Pos.StateLock (StateLock, StateLockMetrics)
-<<<<<<< HEAD
-import           Pos.Txp (MempoolExt, MemPoolModifyReason, MonadTxpLocal, MonadTxpMem, MonadUtxo, MonadUtxoRead, ToilT,
-                          Tx (..), TxAux (..), TxId, TxOut, TxOutAux (..), TxWitness, TxpError (..),
-                          applyTxToUtxo, evalToilTEmpty, flattenTxPayload, genesisUtxo, getLocalTxs,
-                          runDBToil, topsortTxs, txOutAddress, txpProcessTx, unGenesisUtxo, utxoGet)
-=======
-import           Pos.Txp (MempoolExt, MonadTxpLocal, MonadTxpMem, ToilVerFailure, Tx (..),
+import           Pos.Txp (MempoolExt, MemPoolModifyReason, MonadTxpLocal, MonadTxpMem, ToilVerFailure, Tx (..),
                           TxAux (..), TxId, TxOut, TxOutAux (..), TxWitness, TxpError (..),
                           UtxoLookup, UtxoM, UtxoModifier, applyTxToUtxo, buildUtxo, evalUtxoM,
                           flattenTxPayload, genesisUtxo, getLocalTxs, runUtxoM, topsortTxs,
                           txOutAddress, txpProcessTx, unGenesisUtxo, utxoGet, utxoToLookup,
                           withTxpLocalData)
->>>>>>> 31bbbf5d
 import           Pos.Util (eitherToThrow, maybeThrow)
 import           Pos.Util.Util (HasLens')
 
