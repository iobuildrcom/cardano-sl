--- conflicted
+++ resolved
@@ -319,12 +319,7 @@
 trackingApplyTxs (getEncInfo -> encInfo) allAddresses getDiff getTs txs =
     foldl' applyTx mempty txs
   where
-<<<<<<< HEAD
-    toTxInOut txid (idx, out) = (TxIn txid idx, TxOutAux out)
-=======
-    snd3 (_, x, _) = x
-    toTxInOut txid (idx, out, dist) = (TxInUtxo  txid idx, TxOutAux out dist)
->>>>>>> 7a146a78
+    toTxInOut txid (idx, out) = (TxInUtxo txid idx, TxOutAux out)
 
     applyTx :: CAccModifier -> (TxAux, TxUndo, BlockHeader ssc) -> CAccModifier
     applyTx CAccModifier{..} (TxAux {..}, undo, blkHeader) =
