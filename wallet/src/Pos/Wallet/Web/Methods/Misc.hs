--- conflicted
+++ resolved
@@ -26,12 +26,8 @@
        , convertCIdTOAddr
        , AddrCIdHashes(AddrCIdHashes)
        , PendingTxsSummary (..)
-<<<<<<< HEAD
-=======
-       , gatherPendingTxsSummary
        , cancelAllApplyingPtxs
        , cancelOneApplyingPtx
->>>>>>> 91360fb2
        ) where
 
 import           Universum
@@ -41,7 +37,6 @@
 import qualified Data.Foldable as Foldable
 import qualified Data.Map.Strict as M
 import qualified Data.Text.Buildable
-<<<<<<< HEAD
 import           Formatting (bprint, build, (%))
 import           Mockable (MonadMockable)
 import           Serokell.Util.Text (listJson)
@@ -64,48 +59,15 @@
                                         connectedPeers, localChainDifficulty,
                                         networkChainDifficulty)
 import           Pos.Wallet.Web.ClientTypes (Addr, CHash, CId (..), CProfile (..), CPtxCondition,
-                                             CUpdateInfo (..), SyncProgress (..), cIdToAddress)
+                                             CTxId (..), CUpdateInfo (..), SyncProgress (..),
+                                             cIdToAddress)
 import           Pos.Wallet.Web.Error (WalletError (..))
-import           Pos.Wallet.Web.State (MonadWalletDB, MonadWalletDBRead, getNextUpdate, getProfile,
+import           Pos.Wallet.Web.State (MonadWalletDB, MonadWalletDBRead, cancelApplyingPtxs,
+                                       cancelSpecificApplyingPtx, getNextUpdate, getProfile,
                                        getWalletStorage, removeNextUpdate, resetFailedPtxs,
                                        setProfile, testReset)
 import           Pos.Wallet.Web.State.Storage (WalletStorage)
-import           Pos.Wallet.Web.Util (testOnlyEndpoint)
-=======
-import           Formatting                   (bprint, build, (%))
-import           Serokell.Util.Text           (listJson)
-import           Servant.API.ContentTypes     (MimeRender (..), OctetStream)
-
-import           Pos.Aeson.ClientTypes        ()
-import           Pos.Core                     (SlotId, SoftwareVersion (..))
-import           Pos.Crypto                   (hashHexF, hash)
-import           Pos.Txp                      (Tx (..), TxAux (..), TxIn, TxOut, TxId)
-import           Pos.Update.Configuration     (curSoftwareVersion)
-import           Pos.Util                     (maybeThrow)
-import           Pos.Util.Servant             (HasTruncateLogPolicy (..), encodeCType)
-
-import           Pos.Aeson.Storage            ()
-import           Pos.Util.Chrono              (getNewestFirst, toNewestFirst)
-import           Pos.Wallet.KeyStorage        (deleteSecretKey, getSecretKeys)
-import           Pos.Wallet.WalletMode        (applyLastUpdate, connectedPeers,
-                                               localChainDifficulty,
-                                               networkChainDifficulty)
-import           Pos.Wallet.Web.ClientTypes   (Addr, CId, CProfile (..), CTxId (..),
-                                               CPtxCondition, CUpdateInfo (..),
-                                               SyncProgress (..), cIdToAddress)
-import           Pos.Wallet.Web.Error         (WalletError (..))
-import           Pos.Wallet.Web.Mode          (MonadWalletWebMode)
-import           Pos.Wallet.Web.Pending       (PendingTx (..), isPtxInBlocks,
-                                               sortPtxsChrono)
-import           Pos.Wallet.Web.State         (cancelApplyingPtxs,
-                                               cancelSpecificApplyingPtx, getNextUpdate,
-                                               getPendingTxs, getProfile,
-                                               getWalletStorage, removeNextUpdate,
-                                               setProfile, testReset)
-import           Pos.Wallet.Web.State.Storage (WalletStorage)
-import           Pos.Wallet.Web.Util          (decodeCTypeOrFail, testOnlyEndpoint)
-
->>>>>>> 91360fb2
+import           Pos.Wallet.Web.Util (decodeCTypeOrFail, testOnlyEndpoint)
 
 ----------------------------------------------------------------------------
 -- Profile
@@ -286,34 +248,16 @@
 
 instance HasTruncateLogPolicy PendingTxsSummary where
     -- called rarely, and we are very interested in the output
-<<<<<<< HEAD
     truncateLogPolicy = identity
-=======
-    truncateLogPolicy = identity
-
-gatherPendingTxsSummary :: MonadWalletWebMode m => m [PendingTxsSummary]
-gatherPendingTxsSummary =
-    map mkInfo .
-    getNewestFirst . toNewestFirst . sortPtxsChrono .
-    filter unconfirmedPtx <$>
-    getPendingTxs
-  where
-    unconfirmedPtx = not . isPtxInBlocks . _ptxCond
-    mkInfo PendingTx{..} =
-        let tx = taTx _ptxTxAux
-        in  PendingTxsSummary
-            { ptiSlot = _ptxCreationSlot
-            , ptiCond = encodeCType (Just _ptxCond)
-            , ptiInputs = _txInputs tx
-            , ptiOutputs = _txOutputs tx
-            , ptiTxId = hash tx
-            }
-
-cancelAllApplyingPtxs :: MonadWalletWebMode m => m ()
-cancelAllApplyingPtxs = testOnlyEndpoint cancelApplyingPtxs
-
-cancelOneApplyingPtx :: MonadWalletWebMode m => CTxId -> m ()
-cancelOneApplyingPtx cTxId = do
+
+cancelAllApplyingPtxs ::
+       (HasNodeConfiguration, MonadThrow m, MonadWalletDB ctx m) => m NoContent
+cancelAllApplyingPtxs = testOnlyEndpoint $ NoContent <$ cancelApplyingPtxs
+
+cancelOneApplyingPtx ::
+       (HasNodeConfiguration, MonadThrow m, MonadWalletDB ctx m)
+    => CTxId
+    -> m NoContent
+cancelOneApplyingPtx cTxId = testOnlyEndpoint $ NoContent <$ do
     txId <- decodeCTypeOrFail cTxId
-    testOnlyEndpoint (cancelSpecificApplyingPtx txId)
->>>>>>> 91360fb2
+    cancelSpecificApplyingPtx txId