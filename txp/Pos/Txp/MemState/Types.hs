{-# LANGUAGE TemplateHaskell #-}

-- | Type stored in the Txp holder.

module Pos.Txp.MemState.Types
       ( GenericTxpLocalData (..)
       , TxpLocalData
<<<<<<< HEAD
       , TransactionProvenance (..)
       , MemPoolModifyReason (..)
       , JLTxR (..)
=======
       , TxpLocalDataPure
       , MemPoolModifyReason (..)
       , JLEvent (..)
       , JLMemPool (..)
>>>>>>> 56932993
       ) where

import           Universum

import           Pos.Core.Common                  (HeaderHash)
import           Pos.Txp.Toil.Types               (MemPool, UndoMap, UtxoModifier)
import           Pos.Util.JsonLog.Events          (MemPoolModifyReason (..), JLEvent (..),
                                                   JLMemPool (..))

-- | LocalData of transactions processing.
-- There are two invariants which must hold for local data
-- (where um is UtxoModifier, memPool is MemPool and tip is HeaderHash):
-- 1. Suppose 'blks' is sequence of blocks from the very beginning up
-- to 'tip'. If one applies 'blks' to genesis Utxo, resulting Utxo
-- (let's call it 'utxo1') will be such that all transactions from
-- 'memPool' are valid with respect to it.
-- 2. If one applies all transactions from 'memPool' to 'utxo1',
-- resulting 'UtxoModifier' will be equivalent to 'um'.

-- | Memory state of Txp. Generic version.
data GenericTxpLocalData extra = TxpLocalData
    { txpUtxoModifier :: !(TVar UtxoModifier)
    , txpMemPool      :: !(TVar MemPool)
    , txpUndos        :: !(TVar UndoMap)
    , txpTip          :: !(TVar HeaderHash)
    , txpExtra        :: !(TVar extra)
    }

-- | Memory state of Txp. This version is used by actual Txp implementation.
type TxpLocalData = GenericTxpLocalData ()

<<<<<<< HEAD
-- TODO COMMENT
data TransactionProvenance
    = FromPeer PeerId
    | History
    deriving (Show)

$(deriveJSON defaultOptions ''TransactionProvenance)

-- | Enumeration of all reasons for modifying the mempool.
data MemPoolModifyReason =
      -- | Apply a block created by someone else.
      ApplyBlock
      -- | Apply a block created by us.
    | CreateBlock
      -- | Include a transaction. It came from this peer.
    | ProcessTransaction TransactionProvenance
      -- TODO COMMENT
    | Custom Text
      -- TODO COMMENT
    | Unknown
    deriving Show

$(deriveJSON defaultOptions ''MemPoolModifyReason)

----------------------------------------------------------------------------
-- Logging
----------------------------------------------------------------------------

-- | Json log of one transaction being received by a node.
data JLTxR = JLTxR
    { jlrTxId  :: Text
    , jlrError :: Maybe Text
    } deriving Show
=======
-- | Pure version of TxpLocalData.
type TxpLocalDataPure = GenericTxpLocalDataPure ()
>>>>>>> 56932993
<|MERGE_RESOLUTION|>--- conflicted
+++ resolved
@@ -5,16 +5,10 @@
 module Pos.Txp.MemState.Types
        ( GenericTxpLocalData (..)
        , TxpLocalData
-<<<<<<< HEAD
-       , TransactionProvenance (..)
-       , MemPoolModifyReason (..)
-       , JLTxR (..)
-=======
        , TxpLocalDataPure
        , MemPoolModifyReason (..)
        , JLEvent (..)
        , JLMemPool (..)
->>>>>>> 56932993
        ) where
 
 import           Universum
@@ -46,41 +40,5 @@
 -- | Memory state of Txp. This version is used by actual Txp implementation.
 type TxpLocalData = GenericTxpLocalData ()
 
-<<<<<<< HEAD
--- TODO COMMENT
-data TransactionProvenance
-    = FromPeer PeerId
-    | History
-    deriving (Show)
-
-$(deriveJSON defaultOptions ''TransactionProvenance)
-
--- | Enumeration of all reasons for modifying the mempool.
-data MemPoolModifyReason =
-      -- | Apply a block created by someone else.
-      ApplyBlock
-      -- | Apply a block created by us.
-    | CreateBlock
-      -- | Include a transaction. It came from this peer.
-    | ProcessTransaction TransactionProvenance
-      -- TODO COMMENT
-    | Custom Text
-      -- TODO COMMENT
-    | Unknown
-    deriving Show
-
-$(deriveJSON defaultOptions ''MemPoolModifyReason)
-
-----------------------------------------------------------------------------
--- Logging
-----------------------------------------------------------------------------
-
--- | Json log of one transaction being received by a node.
-data JLTxR = JLTxR
-    { jlrTxId  :: Text
-    , jlrError :: Maybe Text
-    } deriving Show
-=======
 -- | Pure version of TxpLocalData.
-type TxpLocalDataPure = GenericTxpLocalDataPure ()
->>>>>>> 56932993
+type TxpLocalDataPure = GenericTxpLocalDataPure ()