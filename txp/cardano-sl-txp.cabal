--- conflicted
+++ resolved
@@ -24,12 +24,6 @@
 
     Pos.Txp.GenesisUtxo
     Pos.Txp.Toil
-<<<<<<< HEAD
-    Pos.Txp.Toil.Stakes
-    Pos.Txp.Toil.Class
-    Pos.Txp.Toil.DBToil
-=======
->>>>>>> 31bbbf5d
     Pos.Txp.Toil.Failure
     Pos.Txp.Toil.Logic
     Pos.Txp.Toil.Monad
