--- conflicted
+++ resolved
@@ -4,7 +4,6 @@
 
 import           Universum
 
-<<<<<<< HEAD
 import           Pos.Binary.Core.Block      ()
 import           Pos.Binary.Core.Blockchain ()
 import           Pos.Block.BHelpers         ()
@@ -12,16 +11,8 @@
                                              IsMainHeader, gbBody, gbHeader)
 import           Pos.Core.Block             (Block, GenesisBlock, MainBlock, mbSscPayload)
 import           Pos.Core.Ssc               (SscPayload)
-import           Pos.Ssc.Types              (SscBlock (..))
+import           Pos.Ssc.Types              (SscBlock)
 import           Pos.Util                   (Some (..))
-=======
-import           Pos.Binary.Block      ()
-import           Pos.Block.Core        (Block, GenesisBlock, MainBlock, mbSscPayload)
-import           Pos.Core              (HasConfiguration, IsGenesisHeader, IsMainHeader,
-                                        gbBody, gbHeader)
-import           Pos.Ssc               (SscBlock, SscPayload)
-import           Pos.Util              (Some (..))
->>>>>>> 6b733e06
 
 -- [CSL-1156] Totally need something more elegant
 toSscBlock
