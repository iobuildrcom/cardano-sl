--- conflicted
+++ resolved
@@ -1,13 +1,15 @@
-{-# LANGUAGE ApplicativeDo     #-}
-{-# LANGUAGE CPP               #-}
-{-# LANGUAGE FlexibleContexts  #-}
-{-# LANGUAGE LambdaCase        #-}
-{-# LANGUAGE MultiWayIf        #-}
-{-# LANGUAGE NoImplicitPrelude #-}
-{-# LANGUAGE QuasiQuotes       #-}
-{-# LANGUAGE RankNTypes        #-}
-<<<<<<< HEAD
-{-# LANGUAGE TemplateHaskell   #-}
+{-# LANGUAGE ApplicativeDo         #-}
+{-# LANGUAGE CPP                   #-}
+{-# LANGUAGE FlexibleContexts      #-}
+{-# LANGUAGE FlexibleInstances     #-}
+{-# LANGUAGE LambdaCase            #-}
+{-# LANGUAGE MultiParamTypeClasses #-}
+{-# LANGUAGE MultiWayIf            #-}
+{-# LANGUAGE NoImplicitPrelude     #-}
+{-# LANGUAGE QuasiQuotes           #-}
+{-# LANGUAGE RankNTypes            #-}
+{-# LANGUAGE TemplateHaskell       #-}
+{-# LANGUAGE TypeSynonymInstances  #-}
 
 import           Universum
 
@@ -15,6 +17,8 @@
 import           Control.Concurrent.Async.Lifted.Safe (Async, async, cancel, poll, wait, waitAny,
                                                        withAsyncWithUnmask)
 import           Control.Exception.Safe (tryAny)
+import           Control.Lens (makeLensesWith)
+import qualified Data.ByteString.Lazy as BS.L
 import           Data.List (isSuffixOf)
 import qualified Data.Text.IO as T
 import           Data.Time.Units (Second, convertUnit)
@@ -35,44 +39,6 @@
 import           System.Timeout (timeout)
 import           System.Wlog (logError, logInfo, logNotice, logWarning)
 import qualified System.Wlog as Log
-=======
-{-# LANGUAGE FlexibleInstances     #-}
-{-# LANGUAGE MultiParamTypeClasses #-}
-{-# LANGUAGE TemplateHaskell       #-}
-{-# LANGUAGE TypeSynonymInstances  #-}
-
-import           Universum
-
-import           Control.Concurrent           (modifyMVar_)
-import           Control.Concurrent.Async.Lifted.Safe
-    (Async, async, cancel, poll, wait, waitAny, withAsyncWithUnmask)
-import           Control.Exception.Safe       (tryAny)
-import           Control.Lens                 (makeLensesWith)
-import qualified Data.ByteString.Lazy         as BS.L
-import           Data.List                    (isSuffixOf)
-import qualified Data.Text.IO                 as T
-import           Data.Time.Units              (Second, convertUnit)
-import           Data.Version                 (showVersion)
-import           Formatting                   (int, sformat, shown, stext, (%))
-import qualified NeatInterpolation            as Q (text)
-import           Options.Applicative          (Mod, OptionFields, Parser, auto,
-                                               execParser, footerDoc, fullDesc, header,
-                                               help, helper, info, infoOption, long,
-                                               metavar, option, progDesc, short,
-                                               strOption)
-import           System.Directory             (createDirectoryIfMissing, doesFileExist,
-                                               getTemporaryDirectory, removeFile)
-import           System.Environment           (getExecutablePath)
-import           System.Exit                  (ExitCode (..))
-import           System.FilePath              (normalise, (</>))
-import qualified System.IO                    as IO
-import           System.Process               (ProcessHandle, readProcessWithExitCode)
-import qualified System.Process               as Process
-import           System.Timeout               (timeout)
-import           System.Wlog                  (logNotice, logInfo,
-                                               logWarning, logError)
-import qualified System.Wlog                  as Log
->>>>>>> 1eb1c526
 import           Text.PrettyPrint.ANSI.Leijen (Doc)
 
 #ifdef mingw32_HOST_OS
@@ -85,43 +51,24 @@
 #endif
 
 -- Modules needed for system'
-<<<<<<< HEAD
 import           Control.Exception (handle, mask_, throwIO)
 import           Foreign.C.Error (Errno (..), ePIPE)
 import           GHC.IO.Exception (IOErrorType (..), IOException (..))
 
 import           Paths_cardano_sl (version)
 import           Pos.Client.CLI (configurationOptionsParser, readLoggerConfig)
-import           Pos.Core (Timestamp (..))
+import           Pos.Core (HasConfiguration, Timestamp (..))
+import           Pos.DB.Class (MonadDB (..), MonadDBRead (..))
+import           Pos.DB.Misc (affirmUpdateInstalled)
+import           Pos.DB.Rocks (NodeDBs, closeNodeDBs, dbDeleteDefault, dbGetDefault,
+                               dbIterSourceDefault, dbPutDefault, dbWriteBatchDefault, openNodeDBs)
 import           Pos.Launcher (HasConfigurations, withConfigurations)
 import           Pos.Launcher.Configuration (ConfigurationOptions (..))
 import           Pos.Reporting.Methods (compressLogs, retrieveLogFiles, sendReport)
 import           Pos.ReportServer.Report (ReportType (..))
-import           Pos.Util (directory, sleep)
+import           Pos.Update (installerHash)
+import           Pos.Util (HasLens (..), directory, postfixLFields, sleep)
 import           Pos.Util.CompileInfo (HasCompileInfo, retrieveCompileTimeInfo, withCompileInfo)
-=======
-import           Control.Exception            (handle, mask_, throwIO)
-import           Foreign.C.Error              (Errno (..), ePIPE)
-import           GHC.IO.Exception             (IOErrorType (..), IOException (..))
-
-import           Paths_cardano_sl             (version)
-import           Pos.Client.CLI               (configurationOptionsParser,
-                                               readLoggerConfig)
-import           Pos.Core                     (HasConfiguration, Timestamp (..))
-import           Pos.DB.Class                 (MonadDB (..), MonadDBRead (..))
-import           Pos.DB.Misc                  (affirmUpdateInstalled)
-import           Pos.DB.Rocks                 (NodeDBs, closeNodeDBs, dbDeleteDefault,
-                                               dbGetDefault, dbIterSourceDefault,
-                                               dbPutDefault, dbWriteBatchDefault,
-                                               openNodeDBs)
-import           Pos.Launcher                 (HasConfigurations, withConfigurations)
-import           Pos.Launcher.Configuration   (ConfigurationOptions (..))
-import           Pos.Reporting.Methods        (retrieveLogFiles, sendReport)
-import           Pos.ReportServer.Report      (ReportType (..))
-import           Pos.Update                   (installerHash)
-import           Pos.Util                     (HasLens (..), directory, postfixLFields,
-                                               sleep)
->>>>>>> 1eb1c526
 
 data LauncherOptions = LO
     { loNodePath            :: !FilePath
@@ -287,6 +234,7 @@
 
 main :: IO ()
 main =
+  withCompileInfo $(retrieveCompileTimeInfo) $
 #ifdef mingw32_HOST_OS
   -- We don't output anything to console on Windows because on Windows the
   -- launcher is considered a “GUI application” and so stdout and stderr
@@ -312,11 +260,7 @@
     bracketNodeDBs loNodeDbPath $ \lmcNodeDBs ->
         Log.usingLoggerName "launcher" $
         withConfigurations loConfiguration $
-<<<<<<< HEAD
-        withCompileInfo $(retrieveCompileTimeInfo) $
-=======
         let lmc = LauncherModeContext{..} in
->>>>>>> 1eb1c526
         case loWalletPath of
             Nothing -> do
                 logNotice "LAUNCHER STARTED"
@@ -416,18 +360,12 @@
     -> Int                                 -- ^ Node timeout, in seconds
     -> Maybe String                        -- ^ Report server
     -> M ()
-<<<<<<< HEAD
-clientScenario logConf node wallet updater nodeTimeout report = do
-    runUpdater updater
-    (nodeHandle, nodeAsync) <- spawnNode node
-=======
 clientScenario lmc logConf node wallet updater nodeTimeout report = do
     runUpdater lmc updater
-    (nodeHandle, nodeAsync, nodeLog) <- spawnNode node
->>>>>>> 1eb1c526
+    (nodeHandle, nodeAsync) <- spawnNode node
     walletAsync <- async (runWallet wallet)
     (someAsync, exitCode) <- waitAny [nodeAsync, walletAsync]
-    let restart = clientScenario logConf node wallet updater nodeTimeout report
+    let restart = clientScenario lmc logConf node wallet updater nodeTimeout report
     if | someAsync == nodeAsync -> do
              logWarning $ sformat ("The node has exited with "%shown) exitCode
              whenJust report $ \repServ -> do
@@ -451,11 +389,7 @@
              logInfo $ sformat ("Killing the node in "%int%" seconds") nodeTimeout
              sleep (fromIntegral nodeTimeout)
              killNode nodeHandle nodeAsync
-<<<<<<< HEAD
              restart
-=======
-             clientScenario lmc logConf node wallet updater nodeTimeout report
->>>>>>> 1eb1c526
        | otherwise -> do
              logWarning $ sformat ("The wallet has exited with "%shown) exitCode
              -- TODO: does the wallet have some kind of log?
