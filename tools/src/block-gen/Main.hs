--- conflicted
+++ resolved
@@ -5,7 +5,6 @@
 import           Control.Monad.Random.Strict (evalRandT)
 import           Data.Default                (def)
 import qualified Data.Map                    as M
-import qualified Data.Map.Strict             as MapStrict
 import           Formatting                  (build, sformat, (%))
 import           Mockable                    (runProduction)
 import           System.Directory            (doesDirectoryExist)
@@ -20,15 +19,10 @@
 import           Pos.Crypto                  (SecretKey, toPublic)
 import           Pos.DB                      (closeNodeDBs, openNodeDBs)
 import           Pos.Generator.Block         (BlockGenParams (..), genBlocks)
-<<<<<<< HEAD
-import           Pos.Genesis                 (GenesisContext (..))
-import           Pos.Genesis                 (GenesisWStakeholders (..), devAddrDistr,
-                                              genesisUtxo)
-=======
-import           Pos.Genesis                 (devGenesisContext, genesisContextProduction,
+import           Pos.Genesis                 (GenesisContext (..), devGenesisContext,
+                                              genesisContextProduction,
                                               genesisDevFlatDistr, gtcUtxo,
                                               gtcWStakeholders)
->>>>>>> 464e4b32
 import           Pos.Txp.Core                (TxOut (..), TxOutAux (..))
 import           Pos.Txp.Toil                (GenesisUtxo (..), Utxo, _GenesisUtxo)
 import           Pos.Util.UserSecret         (peekUserSecret, usPrimKey)
@@ -58,26 +52,6 @@
                 throwM NoOneSecrets
             usingLoggerName "block-gen" $ mapM parseSecret bgoSecretFiles
 
-<<<<<<< HEAD
-    let nodes = length invSecretsMap
-    let bootStakeholders
-            | isDevelopment =
-                GenesisWStakeholders $ MapStrict.fromList $
-                zip (HM.keys $ unInvSecretsMap invSecretsMap) (repeat 1)
-            | otherwise = genesisProdBootStakeholders
-    let flatDistr = FlatStakes (fromIntegral nodes)
-                               (mkCoin $ fromIntegral $ length (getGenesisWStakeholders bootStakeholders) * nodes)
-    let addrDistribution
-            | isDevelopment = fst $ devAddrDistr flatDistr
-            | otherwise = genesisProdAddrDistribution
-    -- We need to select from utxo TxOut's corresponding to passed secrets
-    -- to avoid error "Secret key of %hash% is required but isn't known"
-    let genUtxoUnfiltered = genesisUtxo addrDistribution
-    let genUtxo = genUtxoUnfiltered &
-            _GenesisUtxo %~ filterSecretsUtxo (toList invSecretsMap)
-    let genCtx = GenesisContext genUtxo bootStakeholders
-    when (null $ unGenesisUtxo genUtxo) $
-=======
     let npGenesisCtx
             | isDevelopment = devGenesisContext genesisDevFlatDistr
             | otherwise = genesisContextProduction
@@ -88,8 +62,8 @@
     -- to avoid error "Secret key of %hash% is required but isn't known"
     let genUtxo = npGenesisCtx ^. gtcUtxo &
                   _GenesisUtxo %~ filterSecretsUtxo (toList invSecretsMap)
+    let genCtx = GenesisContext genUtxo bootStakeholders
     when (M.null $ unGenesisUtxo genUtxo) $
->>>>>>> 464e4b32
         throwM EmptyUtxo
 
     let pks = toPublic <$> toList invSecretsMap
